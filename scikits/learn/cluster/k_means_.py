--- conflicted
+++ resolved
@@ -80,11 +80,7 @@
     for c in xrange(1, k):
         # Choose center candidates by sampling with probability proportional
         # to the squared distance to the closest existing center
-<<<<<<< HEAD
-        rand_vals = rng.random(n_local_trials) * current_pot
-=======
         rand_vals = random_state.random_sample(n_local_trials) * current_pot
->>>>>>> 8b5a0274
         candidate_ids = np.searchsorted(closest_dist_sq.cumsum(), rand_vals)
 
         # Compute distances to center candidates
@@ -119,13 +115,8 @@
 # K-means estimation by EM (expectation maximisation)
 
 def k_means(X, k, init='k-means++', n_init=10, max_iter=300, verbose=0,
-<<<<<<< HEAD
-                    tol=1e-4, rng=None, copy_x=True):
-    """K-means clustering algorithm
-=======
                     tol=1e-4, random_state=None, copy_x=True):
     """ K-means clustering algorithm.
->>>>>>> 8b5a0274
 
     Parameters
     ----------
@@ -212,25 +203,8 @@
     x_squared_norms = x_squared_norms.sum(axis=1)
     for it in range(n_init):
         # init
-<<<<<<< HEAD
-        centers = _init_centroids(X, k, init, rng=rng,
+        centers = _init_centroids(X, k, init, random_state=random_state,
                                   x_squared_norms=x_squared_norms)
-=======
-        if init == 'k-means++':
-            centers = k_init(X, k, random_state=random_state, x_squared_norms=x_squared_norms)
-        elif init == 'random':
-            seeds = np.argsort(random_state.rand(n_samples))[:k]
-            centers = X[seeds]
-        elif hasattr(init, '__array__'):
-            centers = np.asanyarray(init).copy()
-        elif callable(init):
-            centers = init(X, k, random_state=random_state)
-        else:
-            raise ValueError("the init parameter for the k-means should "
-                "be 'k-means++' or 'random' or an ndarray, "
-                "'%s' (type '%s') was passed.")
-
->>>>>>> 8b5a0274
         if verbose:
             print 'Initialization complete'
 
@@ -350,7 +324,7 @@
     return centers
 
 
-def _init_centroids(X, k, init, rng=None, x_squared_norms=None):
+def _init_centroids(X, k, init, random_state=None, x_squared_norms=None):
     """Compute the initial centroids
 
     Parameters
@@ -364,26 +338,26 @@
     init: {'k-means++', 'random' or ndarray or callable} optional
         Method for initialisation
 
-    rng: numpy.RandomState, optional
+    random_state: numpy.RandomState, optional
         The generator used to initialise the centers. Defaults to numpy.random
 
     x_squared_norms:  array, shape (n_samples,), optional
         Squared euclidean norm of each data point. Pass it if you have it at
         hands already to avoid it being recomputed here. Default: None
     """
-    if rng is None:
-        rng = np.random
+    random_state = check_random_state(random_state)
+
 
     n_samples = X.shape[0]
     if init == 'k-means++':
-        centers = k_init(X, k, rng=rng, x_squared_norms=x_squared_norms)
+        centers = k_init(X, k, random_state=random_state, x_squared_norms=x_squared_norms)
     elif init == 'random':
-        seeds = np.argsort(rng.rand(n_samples))[:k]
+        seeds = np.argsort(random_state.rand(n_samples))[:k]
         centers = X[seeds]
     elif hasattr(init, '__array__'):
         centers = np.asanyarray(init).copy()
     elif callable(init):
-        centers = init(X, k, rng=rng)
+        centers = init(X, k, random_state=randome_state)
     else:
         raise ValueError("the init parameter for the k-means should "
             "be 'k-means++' or 'random' or an ndarray, "
@@ -522,18 +496,13 @@
         self.random_state = random_state
         self.copy_x = copy_x
 
-<<<<<<< HEAD
     def _check_data(self, X, **params):
         """
         Set parameters and check the sample given is larger than k
         """
         X = np.asarray(X)
-=======
-    def fit(self, X, **params):
-        """Compute k-means"""
-        self.random_state = check_random_state(self.random_state)
+ 
         X = np.asanyarray(X)
->>>>>>> 8b5a0274
         if X.shape[0] < self.k:
             raise ValueError("n_samples=%d should be larger than k=%d" % (
                 X.shape[0], self.k))
@@ -542,12 +511,15 @@
 
     def fit(self, X, **params):
         """Compute k-means"""
+
+        self.random_state = check_random_state(self.random_state)
+
         X = self._check_data(X, **params)
+
         self.cluster_centers_, self.labels_, self.inertia_ = k_means(
             X, k=self.k, init=self.init, n_init=self.n_init,
             max_iter=self.max_iter, verbose=self.verbose,
-<<<<<<< HEAD
-            tol=self.tol, rng=self.rng, copy_x=self.copy_x)
+            tol=self.tol, random_state=self.random_state, copy_x=self.copy_x)
         return self
 
 
@@ -620,9 +592,9 @@
     """
 
     def __init__(self, k=8, init='random', n_init=10,
-                 verbose=0, rng=None, copy_x=True):
+                 verbose=0, random_state=None, copy_x=True):
         super(MiniBatchKMeans, self).__init__(k, init, n_init,
-              verbose, rng=None, copy_x=True)
+              verbose, random_state=None, copy_x=True)
         # FIXME
         # counts is an array used to keep track of who went where
         self.counts = None
@@ -630,6 +602,9 @@
 
     def partial_fit(self, X, y=None, **params):
         """Update k means estimate on a single mini-batch X"""
+
+        self.random_state = check_random_state(self.random_state)
+
         if hasattr(self.init, '__array__'):
             X = self._check_data(X, **params)
             self.init = np.asarray(self.init)
@@ -644,7 +619,7 @@
             # this is the first call partial_fit on this object:
             # initialize the cluster centers
             self.cluster_centers = _init_centroids(
-                X, self.k, self.init, rng=self.rng,
+                X, self.k, self.init, random_state=self.random_state,
                 x_squared_norms=x_squared_norms)
 
             self.counts = np.zeros(self.k)
@@ -656,7 +631,4 @@
         self.inertia_, self.labels_ = _calculate_labels_inertia(
             X, self.cluster_centers)
 
-=======
-            tol=self.tol, random_state=self.random_state, copy_x=self.copy_x)
->>>>>>> 8b5a0274
         return self