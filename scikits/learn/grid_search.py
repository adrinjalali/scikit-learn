"""Tune the parameters of an estimator by cross-validation"""

# Author: Alexandre Gramfort <alexandre.gramfort@inria.fr>,
#         Gael Varoquaux    <gael.varoquaux@normalesup.org>
# License: BSD Style.

import copy
import time

import numpy as np
import scipy.sparse as sp

from .externals.joblib import Parallel, delayed
from .externals.joblib.logger import short_format_time
from .cross_val import KFold, StratifiedKFold
from .base import BaseEstimator, is_classifier, clone


try:
    from itertools import product
except:
    def product(*args, **kwds):
        pools = map(tuple, args) * kwds.get('repeat', 1)
        result = [[]]
        for pool in pools:
            result = [x+[y] for x in result for y in pool]
        for prod in result:
            yield tuple(prod)


class IterGrid(object):
    """Generators on the combination of the various parameter lists given

    Parameters
    -----------
    kwargs: keyword arguments, lists
        Each keyword argument must be a list of values that should
        be explored.

    Returns
    --------
    params: dictionary
        Dictionnary with the input parameters taking the various
        values succesively.

    Examples
    ---------
    >>> from scikits.learn.grid_search import IterGrid
    >>> param_grid = {'a':[1, 2], 'b':[True, False]}
    >>> list(IterGrid(param_grid))
    [{'a': 1, 'b': True}, {'a': 1, 'b': False}, {'a': 2, 'b': True}, {'a': 2, 'b': False}]

    """
    def __init__(self, param_grid):
        self.param_grid = param_grid

    def __iter__(self):
        param_grid = self.param_grid
        if hasattr(param_grid, 'has_key'):
            param_grid = [param_grid]
        for p in param_grid:
            # Always sort the keys of a dictionary, for reproducibility
            items = sorted(p.items())
            keys, values = zip(*items)
            for v in product(*values):
                params = dict(zip(keys, v))
                yield params


def fit_grid_point(X, y, base_clf, clf_params, train, test, loss_func, 
                score_func, verbose, **fit_params):
    """Run fit on one set of parameters

    Returns the score and the instance of the classifier
    """
    if verbose > 1:
        start_time = time.time()
        msg = '%s' % (', '.join('%s=%s' % (k, v) 
                                     for k, v in clf_params.iteritems()))
        print "[GridSearchCV] %s %s" % (msg, (64-len(msg))*'.')
    # update parameters of the classifier after a copy of its base structure
    clf = copy.deepcopy(base_clf)
    clf._set_params(**clf_params)

<<<<<<< HEAD
    if isinstance(X, list) or isinstance(X, tuple):
        X_train = [X[i] for i, cond in enumerate(train) if cond]
        X_test = [X[i] for i, cond in enumerate(test) if cond]
    else:
        if sp.issparse(X):
            # For sparse matrices, slicing only works with indices
            # (no masked array). Convert to CSR format for efficiency and
            # because some sparse formats don't support row slicing.
            X = sp.csr_matrix(X)
            ind = np.arange(X.shape[0])
            train = ind[train]
            test = ind[test]
        X_train = X[train]
        X_test = X[test]
    if y is not None:
        y_test  = y[test]
        y_train = y[train]
    else:
        y_test  = None
        y_train = None

    clf.fit(X_train, y_train, **fit_params)

    if loss_func is not None:
        y_pred = clf.predict(X_test)
        this_score = -loss_func(y_test, y_pred)
    elif score_func is not None:
        y_pred = clf.predict(X_test)
        this_score = score_func(y_test, y_pred)
    else:
        this_score = clf.score(X_test, y_test)

    if y is not None:
        this_n_test_samples = y.shape[0]
    else:
        this_n_test_samples = X.shape[0]

    if verbose > 1:
        end_msg = "%s -%s" % (msg, 
                                short_format_time(time.time() - start_time))
        print "[GridSearchCV] %s %s" % ((64-len(end_msg))*'.', end_msg)
    return this_score, clf, this_n_test_samples
=======
    score = 0.
    n_test_samples = 0.
    for train, test in cv:
        if isinstance(X, list) or isinstance(X, tuple):
            X_train = [X[i] for i, cond in enumerate(train) if cond]
            X_test = [X[i] for i, cond in enumerate(test) if cond]
        else:
            if sp.issparse(X):
                # For sparse matrices, slicing only works with indices
                # (no masked array). Convert to CSR format for efficiency and
                # because some sparse formats don't support row slicing.
                X = sp.csr_matrix(X)
                ind = np.arange(X.shape[0])
                train = ind[train]
                test = ind[test]
            X_train = X[train]
            X_test = X[test]
        if y is not None:
            y_test = y[test]
            y_train = y[train]
        else:
            y_test = None
            y_train = None

        clf.fit(X_train, y_train, **fit_params)

        if loss_func is not None:
            y_pred = clf.predict(X_test)
            this_score = -loss_func(y_test, y_pred)
        elif score_func is not None:
            y_pred = clf.predict(X_test)
            this_score = score_func(y_test, y_pred)
        else:
            this_score = clf.score(X_test, y_test)
        if iid:
            if y is not None:
                this_n_test_samples = y.shape[0]
            else:
                this_n_test_samples = X.shape[0]
            this_score *= this_n_test_samples
            n_test_samples += this_n_test_samples
        score += this_score
    if iid:
        score /= n_test_samples

    return score, clf
>>>>>>> 46ce94bc


class GridSearchCV(BaseEstimator):
    """Grid search on the parameters of a classifier

    Important members are fit, predict.

    GridSearchCV implements a "fit" method and a "predict" method like
    any classifier except that the parameters of the classifier
    used to predict is optimized by cross-validation

    Parameters
    ----------
    estimator: object type that implements the "fit" and "predict" methods
        A object of that type is instanciated for each grid point

    param_grid: dict
        a dictionary of parameters that are used the generate the grid

    loss_func: callable, optional
        function that takes 2 arguments and compares them in
        order to evaluate the performance of prediciton (small is good)
        if None is passed, the score of the estimator is maximized

    score_func: callable, optional
        function that takes 2 arguments and compares them in
        order to evaluate the performance of prediciton (big is good)
        if None is passed, the score of the estimator is maximized

    fit_params : dict, optional
        parameters to pass to the fit method

    n_jobs: int, optional
        number of jobs to run in parallel (default 1)

    iid: boolean, optional
        If True, the data is assumed to be identically distributed across
        the folds, and the loss minimized is the total loss per sample,
        and not the mean loss across the folds.

    cv : crossvalidation generator
        see scikits.learn.cross_val module

    refit: boolean
        refit the best estimator with the entire dataset

    verbose: integer
        Controls the verbosity: the higher, the more messages.

    Examples
    --------
    >>> from scikits.learn import svm, grid_search, datasets
    >>> iris = datasets.load_iris()
    >>> parameters = {'kernel':('linear', 'rbf'), 'C':[1, 10]}
    >>> svr = svm.SVR()
    >>> clf = grid_search.GridSearchCV(svr, parameters)
    >>> clf.fit(iris.data, iris.target) # doctest: +ELLIPSIS
    GridSearchCV(n_jobs=1, verbose=0, fit_params={}, loss_func=None, refit=True,
           cv=None, iid=True,
           estimator=SVR(kernel='rbf', C=1.0, probability=False, ...
           ...

    Notes
    ------

    The parameters selected are those that maximize the score of the
    left out data, unless an explicit score_func is passed in which
    case it is used instead. If a loss function loss_func is passed,
    it overrides the score functions and is minimized.

    """

    def __init__(self, estimator, param_grid, loss_func=None, score_func=None,
                 fit_params={}, n_jobs=1, iid=True, refit=True, cv=None,
                 verbose=0,
                 ):
        assert hasattr(estimator, 'fit') and (hasattr(estimator, 'predict')
                        or hasattr(estimator, 'score')), (
            "estimator should a be an estimator implementing 'fit' and "
            "'predict' or 'score' methods, %s (type %s) was passed" %
                    (estimator, type(estimator)))
        if loss_func is None and score_func is None:
            assert hasattr(estimator, 'score'), ValueError(
                    "If no loss_func is specified, the estimator passed "
                    "should have a 'score' method. The estimator %s "
                    "does not." % estimator)

        self.estimator = estimator
        self.param_grid = param_grid
        self.loss_func = loss_func
        self.score_func = score_func
        self.n_jobs = n_jobs
        self.fit_params = fit_params
        self.iid = iid
        self.refit = refit
        self.cv = cv
        self.verbose = verbose

    def fit(self, X, y=None, **params):
        """Run fit with all sets of parameters

        Returns the best classifier

        Parameters
        ----------

        X: array, [n_samples, n_features]
            Training vector, where n_samples in the number of samples and
            n_features is the number of features.

        y: array, [n_samples] or None
            Target vector relative to X, None for unsupervised problems

        """
        self._set_params(**params)
        estimator = self.estimator
        cv        = self.cv
        if cv is None:
            if hasattr(X, 'shape'):
                n_samples = X.shape[0]
            else:
                # support list of unstructured objects on which feature
                # extraction will be applied later in the tranformer chain
                n_samples = len(X)
            if y is not None and is_classifier(estimator):
                cv = StratifiedKFold(y, k=3)
            else:
                cv = KFold(n_samples, k=3)

        grid = IterGrid(self.param_grid)
        base_clf = clone(self.estimator)
        # XXX: Need to make use of Parallel's new pre_dispatch
        out = Parallel(n_jobs=self.n_jobs, verbose=self.verbose)(
            delayed(fit_grid_point)(
                X, y, base_clf, clf_params, train, test, self.loss_func,
                self.score_func, self.verbose, **self.fit_params)
                    for clf_params in grid for train, test in cv)

        # Out is a list of triplet: score, estimator, n_test_samples
        n_grid_points = len(list(grid))
        n_fits        = len(out)
        n_folds       = n_fits//n_grid_points
        
        scores = list()
        for grid_start in range(0, n_fits, n_folds):
            n_test_samples = 0
            score = 0
            for this_score, estimator, this_n_test_samples in \
                                    out[grid_start:grid_start+n_folds]:
                if self.iid:
                    this_score *= this_n_test_samples
                score += this_score
                n_test_samples += this_n_test_samples
            if self.iid:
                score /= float(n_test_samples)
            scores.append((score, estimator))
            
        # Note: we do not use max(out) to make ties deterministic even if
        # comparison on estimator instances is not deterministic
        best_score = None
        for score, estimator in scores:
            if best_score is None:
                best_score = score
                best_estimator = estimator
            else:
                if score >= best_score:
                    best_score = score
                    best_estimator = estimator

        self.best_score = best_score

        if self.refit:
            # fit the best estimator using the entire dataset
            best_estimator.fit(X, y, **self.fit_params)

        self.best_estimator = best_estimator
        if hasattr(best_estimator, 'predict'):
            self.predict = best_estimator.predict
        if hasattr(best_estimator, 'score'):
            self.score = best_estimator.score

        # Store the computed scores
        # XXX: the name is too specific, it shouldn't have
        # 'grid' in it. Also, we should be retrieving/storing variance
        self.grid_points_scores_ = dict((tuple(clf_params.items()), score)
                    for clf_params, (score, _) in zip(grid, scores))

        return self

    def score(self, X, y=None):
        # This method is overridden during the fit if the best estimator
        # found has a score function.
        y_predicted = self.predict(X)
        return self.score_func(y, y_predicted)
<|MERGE_RESOLUTION|>--- conflicted
+++ resolved
@@ -82,7 +82,6 @@
     clf = copy.deepcopy(base_clf)
     clf._set_params(**clf_params)
 
-<<<<<<< HEAD
     if isinstance(X, list) or isinstance(X, tuple):
         X_train = [X[i] for i, cond in enumerate(train) if cond]
         X_test = [X[i] for i, cond in enumerate(test) if cond]
@@ -125,54 +124,6 @@
                                 short_format_time(time.time() - start_time))
         print "[GridSearchCV] %s %s" % ((64-len(end_msg))*'.', end_msg)
     return this_score, clf, this_n_test_samples
-=======
-    score = 0.
-    n_test_samples = 0.
-    for train, test in cv:
-        if isinstance(X, list) or isinstance(X, tuple):
-            X_train = [X[i] for i, cond in enumerate(train) if cond]
-            X_test = [X[i] for i, cond in enumerate(test) if cond]
-        else:
-            if sp.issparse(X):
-                # For sparse matrices, slicing only works with indices
-                # (no masked array). Convert to CSR format for efficiency and
-                # because some sparse formats don't support row slicing.
-                X = sp.csr_matrix(X)
-                ind = np.arange(X.shape[0])
-                train = ind[train]
-                test = ind[test]
-            X_train = X[train]
-            X_test = X[test]
-        if y is not None:
-            y_test = y[test]
-            y_train = y[train]
-        else:
-            y_test = None
-            y_train = None
-
-        clf.fit(X_train, y_train, **fit_params)
-
-        if loss_func is not None:
-            y_pred = clf.predict(X_test)
-            this_score = -loss_func(y_test, y_pred)
-        elif score_func is not None:
-            y_pred = clf.predict(X_test)
-            this_score = score_func(y_test, y_pred)
-        else:
-            this_score = clf.score(X_test, y_test)
-        if iid:
-            if y is not None:
-                this_n_test_samples = y.shape[0]
-            else:
-                this_n_test_samples = X.shape[0]
-            this_score *= this_n_test_samples
-            n_test_samples += this_n_test_samples
-        score += this_score
-    if iid:
-        score /= n_test_samples
-
-    return score, clf
->>>>>>> 46ce94bc
 
 
 class GridSearchCV(BaseEstimator):
