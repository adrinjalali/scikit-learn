--- conflicted
+++ resolved
@@ -66,11 +66,7 @@
     """
     A = np.c_[5 * np.ones(5) - xrange(1, 6),
               5 * np.ones(5) + xrange(1, 6)]
-<<<<<<< HEAD
-    for init in (None, 'nndsvd'):
-=======
-    for init in (None, 'nndsvd', 'cro', 'nndsvda', 'nndsvdar'):
->>>>>>> d7144b89
+    for init in (None, 'nndsvd', 'nndsvda', 'nndsvdar'):
         model = nmf.NMF(n_components=2, init=init)
         transf = model.fit_transform(A)
         assert_false((model.components_ < 0).any() or
