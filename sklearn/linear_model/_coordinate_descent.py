# Author: Alexandre Gramfort <alexandre.gramfort@inria.fr>
#         Fabian Pedregosa <fabian.pedregosa@inria.fr>
#         Olivier Grisel <olivier.grisel@ensta.org>
#         Gael Varoquaux <gael.varoquaux@inria.fr>
#
# License: BSD 3 clause

import sys
import warnings
import numbers
from abc import ABC, abstractmethod

import numpy as np
from scipy import sparse
from joblib import Parallel, effective_n_jobs

from ._base import LinearModel, _pre_fit
from ..base import RegressorMixin, MultiOutputMixin
from ._base import _preprocess_data, _deprecate_normalize
from ..utils import check_array
from ..utils.validation import check_random_state
from ..model_selection import check_cv
from ..utils.extmath import safe_sparse_dot
from ..utils.fixes import _astype_copy_false, _joblib_parallel_args
from ..utils.validation import (
    _check_sample_weight,
    check_consistent_length,
    check_is_fitted,
    column_or_1d,
)
from ..utils.metadata_requests import metadata_request_factory
from ..utils.metadata_requests import MetadataRouter
from ..utils.metadata_requests import SampleWeightConsumer
from ..utils.fixes import delayed

# mypy error: Module 'sklearn.linear_model' has no attribute '_cd_fast'
from . import _cd_fast as cd_fast  # type: ignore


def _set_order(X, y, order="C"):
    """Change the order of X and y if necessary.

    Parameters
    ----------
    X : {array-like, sparse matrix} of shape (n_samples, n_features)
        Training data.

    y : ndarray of shape (n_samples,)
        Target values.

    order : {None, 'C', 'F'}
        If 'C', dense arrays are returned as C-ordered, sparse matrices in csr
        format. If 'F', dense arrays are return as F-ordered, sparse matrices
        in csc format.

    Returns
    -------
    X : {array-like, sparse matrix} of shape (n_samples, n_features)
        Training data with guaranteed order.

    y : ndarray of shape (n_samples,)
        Target values with guaranteed order.
    """
    if order not in [None, "C", "F"]:
        raise ValueError(
            "Unknown value for order. Got {} instead of "
            "None, 'C' or 'F'.".format(order)
        )
    sparse_X = sparse.issparse(X)
    sparse_y = sparse.issparse(y)
    if order is not None:
        sparse_format = "csc" if order == "F" else "csr"
        if sparse_X:
            # As of scipy 1.1.0, new argument copy=False by default.
            # This is what we want.
            X = X.asformat(sparse_format, **_astype_copy_false(X))
        else:
            X = np.asarray(X, order=order)
        if sparse_y:
            y = y.asformat(sparse_format)
        else:
            y = np.asarray(y, order=order)
    return X, y


###############################################################################
# Paths functions


def _alpha_grid(
    X,
    y,
    Xy=None,
    l1_ratio=1.0,
    fit_intercept=True,
    eps=1e-3,
    n_alphas=100,
    normalize=False,
    copy_X=True,
):
    """Compute the grid of alpha values for elastic net parameter search

    Parameters
    ----------
    X : {array-like, sparse matrix} of shape (n_samples, n_features)
        Training data. Pass directly as Fortran-contiguous data to avoid
        unnecessary memory duplication

    y : ndarray of shape (n_samples,) or (n_samples, n_outputs)
        Target values

    Xy : array-like of shape (n_features,) or (n_features, n_outputs),\
         default=None
        Xy = np.dot(X.T, y) that can be precomputed.

    l1_ratio : float, default=1.0
        The elastic net mixing parameter, with ``0 < l1_ratio <= 1``.
        For ``l1_ratio = 0`` the penalty is an L2 penalty. (currently not
        supported) ``For l1_ratio = 1`` it is an L1 penalty. For
        ``0 < l1_ratio <1``, the penalty is a combination of L1 and L2.

    eps : float, default=1e-3
        Length of the path. ``eps=1e-3`` means that
        ``alpha_min / alpha_max = 1e-3``

    n_alphas : int, default=100
        Number of alphas along the regularization path

    fit_intercept : bool, default=True
        Whether to fit an intercept or not

    normalize : bool, default=False
        This parameter is ignored when ``fit_intercept`` is set to False.
        If True, the regressors X will be normalized before regression by
        subtracting the mean and dividing by the l2-norm.
        If you wish to standardize, please use
        :class:`~sklearn.preprocessing.StandardScaler` before calling ``fit``
        on an estimator with ``normalize=False``.

        .. deprecated:: 1.0
            ``normalize`` was deprecated in version 1.0 and will be removed in
            1.2.

    copy_X : bool, default=True
        If ``True``, X will be copied; else, it may be overwritten.
    """
    if l1_ratio == 0:
        raise ValueError(
            "Automatic alpha grid generation is not supported for"
            " l1_ratio=0. Please supply a grid by providing "
            "your estimator with the appropriate `alphas=` "
            "argument."
        )
    n_samples = len(y)

    sparse_center = False
    if Xy is None:
        X_sparse = sparse.isspmatrix(X)
        sparse_center = X_sparse and (fit_intercept or normalize)
        X = check_array(
            X, accept_sparse="csc", copy=(copy_X and fit_intercept and not X_sparse)
        )
        if not X_sparse:
            # X can be touched inplace thanks to the above line
            X, y, _, _, _ = _preprocess_data(X, y, fit_intercept, normalize, copy=False)
        Xy = safe_sparse_dot(X.T, y, dense_output=True)

        if sparse_center:
            # Workaround to find alpha_max for sparse matrices.
            # since we should not destroy the sparsity of such matrices.
            _, _, X_offset, _, X_scale = _preprocess_data(
                X, y, fit_intercept, normalize, return_mean=True
            )
            mean_dot = X_offset * np.sum(y)

    if Xy.ndim == 1:
        Xy = Xy[:, np.newaxis]

    if sparse_center:
        if fit_intercept:
            Xy -= mean_dot[:, np.newaxis]
        if normalize:
            Xy /= X_scale[:, np.newaxis]

    alpha_max = np.sqrt(np.sum(Xy ** 2, axis=1)).max() / (n_samples * l1_ratio)

    if alpha_max <= np.finfo(float).resolution:
        alphas = np.empty(n_alphas)
        alphas.fill(np.finfo(float).resolution)
        return alphas

    return np.logspace(np.log10(alpha_max * eps), np.log10(alpha_max), num=n_alphas)[
        ::-1
    ]


def lasso_path(
    X,
    y,
    *,
    eps=1e-3,
    n_alphas=100,
    alphas=None,
    precompute="auto",
    Xy=None,
    copy_X=True,
    coef_init=None,
    verbose=False,
    return_n_iter=False,
    positive=False,
    **params,
):
    """Compute Lasso path with coordinate descent.

    The Lasso optimization function varies for mono and multi-outputs.

    For mono-output tasks it is::

        (1 / (2 * n_samples)) * ||y - Xw||^2_2 + alpha * ||w||_1

    For multi-output tasks it is::

        (1 / (2 * n_samples)) * ||Y - XW||^2_Fro + alpha * ||W||_21

    Where::

        ||W||_21 = \\sum_i \\sqrt{\\sum_j w_{ij}^2}

    i.e. the sum of norm of each row.

    Read more in the :ref:`User Guide <lasso>`.

    Parameters
    ----------
    X : {array-like, sparse matrix} of shape (n_samples, n_features)
        Training data. Pass directly as Fortran-contiguous data to avoid
        unnecessary memory duplication. If ``y`` is mono-output then ``X``
        can be sparse.

    y : {array-like, sparse matrix} of shape (n_samples,) or \
        (n_samples, n_targets)
        Target values

    eps : float, default=1e-3
        Length of the path. ``eps=1e-3`` means that
        ``alpha_min / alpha_max = 1e-3``

    n_alphas : int, default=100
        Number of alphas along the regularization path

    alphas : ndarray, default=None
        List of alphas where to compute the models.
        If ``None`` alphas are set automatically

    precompute : 'auto', bool or array-like of shape \
            (n_features, n_features), default='auto'
        Whether to use a precomputed Gram matrix to speed up
        calculations. If set to ``'auto'`` let us decide. The Gram
        matrix can also be passed as argument.

    Xy : array-like of shape (n_features,) or (n_features, n_targets),\
         default=None
        Xy = np.dot(X.T, y) that can be precomputed. It is useful
        only when the Gram matrix is precomputed.

    copy_X : bool, default=True
        If ``True``, X will be copied; else, it may be overwritten.

    coef_init : ndarray of shape (n_features, ), default=None
        The initial values of the coefficients.

    verbose : bool or int, default=False
        Amount of verbosity.

    return_n_iter : bool, default=False
        whether to return the number of iterations or not.

    positive : bool, default=False
        If set to True, forces coefficients to be positive.
        (Only allowed when ``y.ndim == 1``).

    **params : kwargs
        keyword arguments passed to the coordinate descent solver.

    Returns
    -------
    alphas : ndarray of shape (n_alphas,)
        The alphas along the path where models are computed.

    coefs : ndarray of shape (n_features, n_alphas) or \
            (n_targets, n_features, n_alphas)
        Coefficients along the path.

    dual_gaps : ndarray of shape (n_alphas,)
        The dual gaps at the end of the optimization for each alpha.

    n_iters : list of int
        The number of iterations taken by the coordinate descent optimizer to
        reach the specified tolerance for each alpha.

    Notes
    -----
    For an example, see
    :ref:`examples/linear_model/plot_lasso_coordinate_descent_path.py
    <sphx_glr_auto_examples_linear_model_plot_lasso_coordinate_descent_path.py>`.

    To avoid unnecessary memory duplication the X argument of the fit method
    should be directly passed as a Fortran-contiguous numpy array.

    Note that in certain cases, the Lars solver may be significantly
    faster to implement this functionality. In particular, linear
    interpolation can be used to retrieve model coefficients between the
    values output by lars_path

    Examples
    --------

    Comparing lasso_path and lars_path with interpolation:

    >>> X = np.array([[1, 2, 3.1], [2.3, 5.4, 4.3]]).T
    >>> y = np.array([1, 2, 3.1])
    >>> # Use lasso_path to compute a coefficient path
    >>> _, coef_path, _ = lasso_path(X, y, alphas=[5., 1., .5])
    >>> print(coef_path)
    [[0.         0.         0.46874778]
     [0.2159048  0.4425765  0.23689075]]

    >>> # Now use lars_path and 1D linear interpolation to compute the
    >>> # same path
    >>> from sklearn.linear_model import lars_path
    >>> alphas, active, coef_path_lars = lars_path(X, y, method='lasso')
    >>> from scipy import interpolate
    >>> coef_path_continuous = interpolate.interp1d(alphas[::-1],
    ...                                             coef_path_lars[:, ::-1])
    >>> print(coef_path_continuous([5., 1., .5]))
    [[0.         0.         0.46915237]
     [0.2159048  0.4425765  0.23668876]]

    See Also
    --------
    lars_path
    Lasso
    LassoLars
    LassoCV
    LassoLarsCV
    sklearn.decomposition.sparse_encode
    """
    return enet_path(
        X,
        y,
        l1_ratio=1.0,
        eps=eps,
        n_alphas=n_alphas,
        alphas=alphas,
        precompute=precompute,
        Xy=Xy,
        copy_X=copy_X,
        coef_init=coef_init,
        verbose=verbose,
        positive=positive,
        return_n_iter=return_n_iter,
        **params,
    )


def enet_path(
    X,
    y,
    *,
    l1_ratio=0.5,
    eps=1e-3,
    n_alphas=100,
    alphas=None,
    precompute="auto",
    Xy=None,
    copy_X=True,
    coef_init=None,
    verbose=False,
    return_n_iter=False,
    positive=False,
    check_input=True,
    **params,
):
    """Compute elastic net path with coordinate descent.

    The elastic net optimization function varies for mono and multi-outputs.

    For mono-output tasks it is::

        1 / (2 * n_samples) * ||y - Xw||^2_2
        + alpha * l1_ratio * ||w||_1
        + 0.5 * alpha * (1 - l1_ratio) * ||w||^2_2

    For multi-output tasks it is::

        (1 / (2 * n_samples)) * ||Y - XW||_Fro^2
        + alpha * l1_ratio * ||W||_21
        + 0.5 * alpha * (1 - l1_ratio) * ||W||_Fro^2

    Where::

        ||W||_21 = \\sum_i \\sqrt{\\sum_j w_{ij}^2}

    i.e. the sum of norm of each row.

    Read more in the :ref:`User Guide <elastic_net>`.

    Parameters
    ----------
    X : {array-like, sparse matrix} of shape (n_samples, n_features)
        Training data. Pass directly as Fortran-contiguous data to avoid
        unnecessary memory duplication. If ``y`` is mono-output then ``X``
        can be sparse.

    y : {array-like, sparse matrix} of shape (n_samples,) or \
        (n_samples, n_targets)
        Target values.

    l1_ratio : float, default=0.5
        Number between 0 and 1 passed to elastic net (scaling between
        l1 and l2 penalties). ``l1_ratio=1`` corresponds to the Lasso.

    eps : float, default=1e-3
        Length of the path. ``eps=1e-3`` means that
        ``alpha_min / alpha_max = 1e-3``.

    n_alphas : int, default=100
        Number of alphas along the regularization path.

    alphas : ndarray, default=None
        List of alphas where to compute the models.
        If None alphas are set automatically.

    precompute : 'auto', bool or array-like of shape \
            (n_features, n_features), default='auto'
        Whether to use a precomputed Gram matrix to speed up
        calculations. If set to ``'auto'`` let us decide. The Gram
        matrix can also be passed as argument.

    Xy : array-like of shape (n_features,) or (n_features, n_targets),\
         default=None
        Xy = np.dot(X.T, y) that can be precomputed. It is useful
        only when the Gram matrix is precomputed.

    copy_X : bool, default=True
        If ``True``, X will be copied; else, it may be overwritten.

    coef_init : ndarray of shape (n_features, ), default=None
        The initial values of the coefficients.

    verbose : bool or int, default=False
        Amount of verbosity.

    return_n_iter : bool, default=False
        Whether to return the number of iterations or not.

    positive : bool, default=False
        If set to True, forces coefficients to be positive.
        (Only allowed when ``y.ndim == 1``).

    check_input : bool, default=True
        If set to False, the input validation checks are skipped (including the
        Gram matrix when provided). It is assumed that they are handled
        by the caller.

    **params : kwargs
        Keyword arguments passed to the coordinate descent solver.

    Returns
    -------
    alphas : ndarray of shape (n_alphas,)
        The alphas along the path where models are computed.

    coefs : ndarray of shape (n_features, n_alphas) or \
            (n_targets, n_features, n_alphas)
        Coefficients along the path.

    dual_gaps : ndarray of shape (n_alphas,)
        The dual gaps at the end of the optimization for each alpha.

    n_iters : list of int
        The number of iterations taken by the coordinate descent optimizer to
        reach the specified tolerance for each alpha.
        (Is returned when ``return_n_iter`` is set to True).

    See Also
    --------
    MultiTaskElasticNet : Multi-task ElasticNet model trained with L1/L2 mixed-norm \
    as regularizer.
    MultiTaskElasticNetCV : Multi-task L1/L2 ElasticNet with built-in cross-validation.
    ElasticNet : Linear regression with combined L1 and L2 priors as regularizer.
    ElasticNetCV : Elastic Net model with iterative fitting along a regularization path.

    Notes
    -----
    For an example, see
    :ref:`examples/linear_model/plot_lasso_coordinate_descent_path.py
    <sphx_glr_auto_examples_linear_model_plot_lasso_coordinate_descent_path.py>`.
    """
    # We expect X and y to be already Fortran ordered when bypassing
    # checks
    if check_input:
        X = check_array(
            X,
            accept_sparse="csc",
            dtype=[np.float64, np.float32],
            order="F",
            copy=copy_X,
        )
        y = check_array(
            y,
            accept_sparse="csc",
            dtype=X.dtype.type,
            order="F",
            copy=False,
            ensure_2d=False,
        )
        if Xy is not None:
            # Xy should be a 1d contiguous array or a 2D C ordered array
            Xy = check_array(
                Xy, dtype=X.dtype.type, order="C", copy=False, ensure_2d=False
            )

    n_samples, n_features = X.shape

    multi_output = False
    if y.ndim != 1:
        multi_output = True
        n_targets = y.shape[1]

    if multi_output and positive:
        raise ValueError(
            "positive=True is not allowed for multi-output" " (y.ndim != 1)"
        )

    # MultiTaskElasticNet does not support sparse matrices
    if not multi_output and sparse.isspmatrix(X):
        if "X_offset" in params:
            # As sparse matrices are not actually centered we need this
            # to be passed to the CD solver.
            X_sparse_scaling = params["X_offset"] / params["X_scale"]
            X_sparse_scaling = np.asarray(X_sparse_scaling, dtype=X.dtype)
        else:
            X_sparse_scaling = np.zeros(n_features, dtype=X.dtype)

    # X should be normalized and fit already if function is called
    # from ElasticNet.fit
    if check_input:
        X, y, X_offset, y_offset, X_scale, precompute, Xy = _pre_fit(
            X,
            y,
            Xy,
            precompute,
            normalize=False,
            fit_intercept=False,
            copy=False,
            check_input=check_input,
        )
    if alphas is None:
        # No need to normalize of fit_intercept: it has been done
        # above
        alphas = _alpha_grid(
            X,
            y,
            Xy=Xy,
            l1_ratio=l1_ratio,
            fit_intercept=False,
            eps=eps,
            n_alphas=n_alphas,
            normalize=False,
            copy_X=False,
        )
    else:
        alphas = np.sort(alphas)[::-1]  # make sure alphas are properly ordered

    n_alphas = len(alphas)
    tol = params.get("tol", 1e-4)
    max_iter = params.get("max_iter", 1000)
    dual_gaps = np.empty(n_alphas)
    n_iters = []

    rng = check_random_state(params.get("random_state", None))
    selection = params.get("selection", "cyclic")
    if selection not in ["random", "cyclic"]:
        raise ValueError("selection should be either random or cyclic.")
    random = selection == "random"

    if not multi_output:
        coefs = np.empty((n_features, n_alphas), dtype=X.dtype)
    else:
        coefs = np.empty((n_targets, n_features, n_alphas), dtype=X.dtype)

    if coef_init is None:
        coef_ = np.zeros(coefs.shape[:-1], dtype=X.dtype, order="F")
    else:
        coef_ = np.asfortranarray(coef_init, dtype=X.dtype)

    for i, alpha in enumerate(alphas):
        # account for n_samples scaling in objectives between here and cd_fast
        l1_reg = alpha * l1_ratio * n_samples
        l2_reg = alpha * (1.0 - l1_ratio) * n_samples
        if not multi_output and sparse.isspmatrix(X):
            model = cd_fast.sparse_enet_coordinate_descent(
                coef_,
                l1_reg,
                l2_reg,
                X.data,
                X.indices,
                X.indptr,
                y,
                X_sparse_scaling,
                max_iter,
                tol,
                rng,
                random,
                positive,
            )
        elif multi_output:
            model = cd_fast.enet_coordinate_descent_multi_task(
                coef_, l1_reg, l2_reg, X, y, max_iter, tol, rng, random
            )
        elif isinstance(precompute, np.ndarray):
            # We expect precompute to be already Fortran ordered when bypassing
            # checks
            if check_input:
                precompute = check_array(precompute, dtype=X.dtype.type, order="C")
            model = cd_fast.enet_coordinate_descent_gram(
                coef_,
                l1_reg,
                l2_reg,
                precompute,
                Xy,
                y,
                max_iter,
                tol,
                rng,
                random,
                positive,
            )
        elif precompute is False:
            model = cd_fast.enet_coordinate_descent(
                coef_, l1_reg, l2_reg, X, y, max_iter, tol, rng, random, positive
            )
        else:
            raise ValueError(
                "Precompute should be one of True, False, "
                "'auto' or array-like. Got %r" % precompute
            )
        coef_, dual_gap_, eps_, n_iter_ = model
        coefs[..., i] = coef_
        # we correct the scale of the returned dual gap, as the objective
        # in cd_fast is n_samples * the objective in this docstring.
        dual_gaps[i] = dual_gap_ / n_samples
        n_iters.append(n_iter_)

        if verbose:
            if verbose > 2:
                print(model)
            elif verbose > 1:
                print("Path: %03i out of %03i" % (i, n_alphas))
            else:
                sys.stderr.write(".")

    if return_n_iter:
        return alphas, coefs, dual_gaps, n_iters
    return alphas, coefs, dual_gaps


###############################################################################
# ElasticNet model


class ElasticNet(MultiOutputMixin, RegressorMixin, LinearModel):
    """Linear regression with combined L1 and L2 priors as regularizer.

    Minimizes the objective function::

            1 / (2 * n_samples) * ||y - Xw||^2_2
            + alpha * l1_ratio * ||w||_1
            + 0.5 * alpha * (1 - l1_ratio) * ||w||^2_2

    If you are interested in controlling the L1 and L2 penalty
    separately, keep in mind that this is equivalent to::

            a * ||w||_1 + 0.5 * b * ||w||_2^2

    where::

            alpha = a + b and l1_ratio = a / (a + b)

    The parameter l1_ratio corresponds to alpha in the glmnet R package while
    alpha corresponds to the lambda parameter in glmnet. Specifically, l1_ratio
    = 1 is the lasso penalty. Currently, l1_ratio <= 0.01 is not reliable,
    unless you supply your own sequence of alpha.

    Read more in the :ref:`User Guide <elastic_net>`.

    Parameters
    ----------
    alpha : float, default=1.0
        Constant that multiplies the penalty terms. Defaults to 1.0.
        See the notes for the exact mathematical meaning of this
        parameter. ``alpha = 0`` is equivalent to an ordinary least square,
        solved by the :class:`LinearRegression` object. For numerical
        reasons, using ``alpha = 0`` with the ``Lasso`` object is not advised.
        Given this, you should use the :class:`LinearRegression` object.

    l1_ratio : float, default=0.5
        The ElasticNet mixing parameter, with ``0 <= l1_ratio <= 1``. For
        ``l1_ratio = 0`` the penalty is an L2 penalty. ``For l1_ratio = 1`` it
        is an L1 penalty.  For ``0 < l1_ratio < 1``, the penalty is a
        combination of L1 and L2.

    fit_intercept : bool, default=True
        Whether the intercept should be estimated or not. If ``False``, the
        data is assumed to be already centered.

    normalize : bool, default=False
        This parameter is ignored when ``fit_intercept`` is set to False.
        If True, the regressors X will be normalized before regression by
        subtracting the mean and dividing by the l2-norm.
        If you wish to standardize, please use
        :class:`~sklearn.preprocessing.StandardScaler` before calling ``fit``
        on an estimator with ``normalize=False``.

        .. deprecated:: 1.0
            ``normalize`` was deprecated in version 1.0 and will be removed in
            1.2.

    precompute : bool or array-like of shape (n_features, n_features),\
                 default=False
        Whether to use a precomputed Gram matrix to speed up
        calculations. The Gram matrix can also be passed as argument.
        For sparse input this option is always ``False`` to preserve sparsity.

    max_iter : int, default=1000
        The maximum number of iterations.

    copy_X : bool, default=True
        If ``True``, X will be copied; else, it may be overwritten.

    tol : float, default=1e-4
        The tolerance for the optimization: if the updates are
        smaller than ``tol``, the optimization code checks the
        dual gap for optimality and continues until it is smaller
        than ``tol``.

    warm_start : bool, default=False
        When set to ``True``, reuse the solution of the previous call to fit as
        initialization, otherwise, just erase the previous solution.
        See :term:`the Glossary <warm_start>`.

    positive : bool, default=False
        When set to ``True``, forces the coefficients to be positive.

    random_state : int, RandomState instance, default=None
        The seed of the pseudo random number generator that selects a random
        feature to update. Used when ``selection`` == 'random'.
        Pass an int for reproducible output across multiple function calls.
        See :term:`Glossary <random_state>`.

    selection : {'cyclic', 'random'}, default='cyclic'
        If set to 'random', a random coefficient is updated every iteration
        rather than looping over features sequentially by default. This
        (setting to 'random') often leads to significantly faster convergence
        especially when tol is higher than 1e-4.

    Attributes
    ----------
    coef_ : ndarray of shape (n_features,) or (n_targets, n_features)
        Parameter vector (w in the cost function formula).

    sparse_coef_ : sparse matrix of shape (n_features,) or \
            (n_targets, n_features)
        Sparse representation of the `coef_`.

    intercept_ : float or ndarray of shape (n_targets,)
        Independent term in decision function.

    n_iter_ : list of int
        Number of iterations run by the coordinate descent solver to reach
        the specified tolerance.

    dual_gap_ : float or ndarray of shape (n_targets,)
        Given param alpha, the dual gaps at the end of the optimization,
        same shape as each observation of y.

    n_features_in_ : int
        Number of features seen during :term:`fit`.

        .. versionadded:: 0.24

    Examples
    --------
    >>> from sklearn.linear_model import ElasticNet
    >>> from sklearn.datasets import make_regression

    >>> X, y = make_regression(n_features=2, random_state=0)
    >>> regr = ElasticNet(random_state=0)
    >>> regr.fit(X, y)
    ElasticNet(random_state=0)
    >>> print(regr.coef_)
    [18.83816048 64.55968825]
    >>> print(regr.intercept_)
    1.451...
    >>> print(regr.predict([[0, 0]]))
    [1.451...]


    Notes
    -----
    To avoid unnecessary memory duplication the X argument of the fit method
    should be directly passed as a Fortran-contiguous numpy array.

    See Also
    --------
    ElasticNetCV : Elastic net model with best model selection by
        cross-validation.
    SGDRegressor : Implements elastic net regression with incremental training.
    SGDClassifier : Implements logistic regression with elastic net penalty
        (``SGDClassifier(loss="log", penalty="elasticnet")``).
    """

    path = staticmethod(enet_path)

    def __init__(
        self,
        alpha=1.0,
        *,
        l1_ratio=0.5,
        fit_intercept=True,
        normalize="deprecated",
        precompute=False,
        max_iter=1000,
        copy_X=True,
        tol=1e-4,
        warm_start=False,
        positive=False,
        random_state=None,
        selection="cyclic",
    ):
        self.alpha = alpha
        self.l1_ratio = l1_ratio
        self.fit_intercept = fit_intercept
        self.normalize = normalize
        self.precompute = precompute
        self.max_iter = max_iter
        self.copy_X = copy_X
        self.tol = tol
        self.warm_start = warm_start
        self.positive = positive
        self.random_state = random_state
        self.selection = selection

    def fit(self, X, y, sample_weight=None, check_input=True):
        """Fit model with coordinate descent.

        Parameters
        ----------
        X : {ndarray, sparse matrix} of (n_samples, n_features)
            Data.

        y : {ndarray, sparse matrix} of shape (n_samples,) or \
            (n_samples, n_targets)
            Target. Will be cast to X's dtype if necessary.

        sample_weight : float or array-like of shape (n_samples,), default=None
            Sample weights. Internally, the `sample_weight` vector will be
            rescaled to sum to `n_samples`.

            .. versionadded:: 0.23

        check_input : bool, default=True
            Allow to bypass several input checking.
            Don't use this parameter unless you know what you do.

        Returns
        -------
        self : object
            Fitted estimator.

        Notes
        -----
        Coordinate descent is an algorithm that considers each column of
        data at a time hence it will automatically convert the X input
        as a Fortran-contiguous numpy array if necessary.

        To avoid memory re-allocation it is advised to allocate the
        initial data in memory directly using that format.
        """
        _normalize = _deprecate_normalize(
            self.normalize, default=False, estimator_name=self.__class__.__name__
        )

        if self.alpha == 0:
            warnings.warn(
                "With alpha=0, this algorithm does not converge "
                "well. You are advised to use the LinearRegression "
                "estimator",
                stacklevel=2,
            )

        if isinstance(self.precompute, str):
            raise ValueError(
                "precompute should be one of True, False or"
                " array-like. Got %r" % self.precompute
            )

        if (
            not isinstance(self.l1_ratio, numbers.Number)
            or self.l1_ratio < 0
            or self.l1_ratio > 1
        ):
            raise ValueError(
                "l1_ratio must be between 0 and 1; " f"got l1_ratio={self.l1_ratio}"
            )

        # Remember if X is copied
        X_copied = False
        # We expect X and y to be float64 or float32 Fortran ordered arrays
        # when bypassing checks
        if check_input:
            X_copied = self.copy_X and self.fit_intercept
            X, y = self._validate_data(
                X,
                y,
                accept_sparse="csc",
                order="F",
                dtype=[np.float64, np.float32],
                copy=X_copied,
                multi_output=True,
                y_numeric=True,
            )
            y = check_array(
                y, order="F", copy=False, dtype=X.dtype.type, ensure_2d=False
            )

        n_samples, n_features = X.shape
        alpha = self.alpha

        if isinstance(sample_weight, numbers.Number):
            sample_weight = None
        if sample_weight is not None:
            if check_input:
                if sparse.issparse(X):
                    raise ValueError(
                        "Sample weights do not (yet) support " "sparse matrices."
                    )
                sample_weight = _check_sample_weight(sample_weight, X, dtype=X.dtype)
            # TLDR: Rescale sw to sum up to n_samples.
            # Long: The objective function of Enet
            #
            #    1/2 * np.average(squared error, weights=sw)
            #    + alpha * penalty                                   (1)
            #
            # is invariant under rescaling of sw.
            # But enet_path coordinate descent minimizes
            #
            #     1/2 * sum(squared error) + alpha * penalty
            #
            # and therefore sets
            #
            #     alpha = n_samples * alpha
            #
            # inside its function body, which results in an objective
            # equivalent to (1) without sw.
            # With sw, however, enet_path should set
            #
            #     alpha = sum(sw) * alpha                            (2)
            #
            # Therefore, using the freedom of Eq. (1) to rescale alpha before
            # calling enet_path, we do
            #
            #     alpha = sum(sw) / n_samples * alpha
            #
            # such that the rescaling inside enet_path is exactly Eq. (2)
            # because now sum(sw) = n_samples.
            sample_weight = sample_weight * (n_samples / np.sum(sample_weight))
            # Note: Alternatively, we could also have rescaled alpha instead
            # of sample_weight:
            #
            #     alpha *= np.sum(sample_weight) / n_samples

        # Ensure copying happens only once, don't do it again if done above.
        # X and y will be rescaled if sample_weight is not None, order='F'
        # ensures that the returned X and y are still F-contiguous.
        should_copy = self.copy_X and not X_copied
        X, y, X_offset, y_offset, X_scale, precompute, Xy = _pre_fit(
            X,
            y,
            None,
            self.precompute,
            _normalize,
            self.fit_intercept,
            copy=should_copy,
            check_input=check_input,
            sample_weight=sample_weight,
        )
        # coordinate descent needs F-ordered arrays and _pre_fit might have
        # called _rescale_data
        if check_input or sample_weight is not None:
            X, y = _set_order(X, y, order="F")
        if y.ndim == 1:
            y = y[:, np.newaxis]
        if Xy is not None and Xy.ndim == 1:
            Xy = Xy[:, np.newaxis]

        n_targets = y.shape[1]

        if self.selection not in ["cyclic", "random"]:
            raise ValueError("selection should be either random or cyclic.")

        if not self.warm_start or not hasattr(self, "coef_"):
            coef_ = np.zeros((n_targets, n_features), dtype=X.dtype, order="F")
        else:
            coef_ = self.coef_
            if coef_.ndim == 1:
                coef_ = coef_[np.newaxis, :]

        dual_gaps_ = np.zeros(n_targets, dtype=X.dtype)
        self.n_iter_ = []

        # FIXME: 'normalize' to be removed in 1.2
        for k in range(n_targets):
            if Xy is not None:
                this_Xy = Xy[:, k]
            else:
                this_Xy = None
            _, this_coef, this_dual_gap, this_iter = self.path(
                X,
                y[:, k],
                l1_ratio=self.l1_ratio,
                eps=None,
                n_alphas=None,
                alphas=[alpha],
                precompute=precompute,
                Xy=this_Xy,
                fit_intercept=False,
                normalize=False,
                copy_X=True,
                verbose=False,
                tol=self.tol,
                positive=self.positive,
                X_offset=X_offset,
                X_scale=X_scale,
                return_n_iter=True,
                coef_init=coef_[k],
                max_iter=self.max_iter,
                random_state=self.random_state,
                selection=self.selection,
                check_input=False,
            )
            coef_[k] = this_coef[:, 0]
            dual_gaps_[k] = this_dual_gap[0]
            self.n_iter_.append(this_iter[0])

        if n_targets == 1:
            self.n_iter_ = self.n_iter_[0]
            self.coef_ = coef_[0]
            self.dual_gap_ = dual_gaps_[0]
        else:
            self.coef_ = coef_
            self.dual_gap_ = dual_gaps_

        self._set_intercept(X_offset, y_offset, X_scale)

        # workaround since _set_intercept will cast self.coef_ into X.dtype
        self.coef_ = np.asarray(self.coef_, dtype=X.dtype)

        # return self for chaining fit and predict calls
        return self

    @property
    def sparse_coef_(self):
        """Sparse representation of the fitted `coef_`."""
        return sparse.csr_matrix(self.coef_)

    def _decision_function(self, X):
        """Decision function of the linear model.

        Parameters
        ----------
        X : numpy array or scipy.sparse matrix of shape (n_samples, n_features)

        Returns
        -------
        T : ndarray of shape (n_samples,)
            The predicted decision function.
        """
        check_is_fitted(self)
        if sparse.isspmatrix(X):
            return safe_sparse_dot(X, self.coef_.T, dense_output=True) + self.intercept_
        else:
            return super()._decision_function(X)


###############################################################################
# Lasso model


class Lasso(ElasticNet):
    """Linear Model trained with L1 prior as regularizer (aka the Lasso).

    The optimization objective for Lasso is::

        (1 / (2 * n_samples)) * ||y - Xw||^2_2 + alpha * ||w||_1

    Technically the Lasso model is optimizing the same objective function as
    the Elastic Net with ``l1_ratio=1.0`` (no L2 penalty).

    Read more in the :ref:`User Guide <lasso>`.

    Parameters
    ----------
    alpha : float, default=1.0
        Constant that multiplies the L1 term. Defaults to 1.0.
        ``alpha = 0`` is equivalent to an ordinary least square, solved
        by the :class:`LinearRegression` object. For numerical
        reasons, using ``alpha = 0`` with the ``Lasso`` object is not advised.
        Given this, you should use the :class:`LinearRegression` object.

    fit_intercept : bool, default=True
        Whether to calculate the intercept for this model. If set
        to False, no intercept will be used in calculations
        (i.e. data is expected to be centered).

    normalize : bool, default=False
        This parameter is ignored when ``fit_intercept`` is set to False.
        If True, the regressors X will be normalized before regression by
        subtracting the mean and dividing by the l2-norm.
        If you wish to standardize, please use
        :class:`~sklearn.preprocessing.StandardScaler` before calling ``fit``
        on an estimator with ``normalize=False``.

        .. deprecated:: 1.0
            ``normalize`` was deprecated in version 1.0 and will be removed in
            1.2.

    precompute : 'auto', bool or array-like of shape (n_features, n_features),\
    precompute : bool or array-like of shape (n_features, n_features),\
                 default=False
        Whether to use a precomputed Gram matrix to speed up
        calculations. The Gram matrix can also be passed as argument.
        For sparse input this option is always ``False`` to preserve sparsity.

    copy_X : bool, default=True
        If ``True``, X will be copied; else, it may be overwritten.

    max_iter : int, default=1000
        The maximum number of iterations.

    tol : float, default=1e-4
        The tolerance for the optimization: if the updates are
        smaller than ``tol``, the optimization code checks the
        dual gap for optimality and continues until it is smaller
        than ``tol``.

    warm_start : bool, default=False
        When set to True, reuse the solution of the previous call to fit as
        initialization, otherwise, just erase the previous solution.
        See :term:`the Glossary <warm_start>`.

    positive : bool, default=False
        When set to ``True``, forces the coefficients to be positive.

    random_state : int, RandomState instance, default=None
        The seed of the pseudo random number generator that selects a random
        feature to update. Used when ``selection`` == 'random'.
        Pass an int for reproducible output across multiple function calls.
        See :term:`Glossary <random_state>`.

    selection : {'cyclic', 'random'}, default='cyclic'
        If set to 'random', a random coefficient is updated every iteration
        rather than looping over features sequentially by default. This
        (setting to 'random') often leads to significantly faster convergence
        especially when tol is higher than 1e-4.

    Attributes
    ----------
    coef_ : ndarray of shape (n_features,) or (n_targets, n_features)
        Parameter vector (w in the cost function formula).

    dual_gap_ : float or ndarray of shape (n_targets,)
        Given param alpha, the dual gaps at the end of the optimization,
        same shape as each observation of y.

    sparse_coef_ : sparse matrix of shape (n_features, 1) or \
            (n_targets, n_features)
        Readonly property derived from ``coef_``.

    intercept_ : float or ndarray of shape (n_targets,)
        Independent term in decision function.

    n_iter_ : int or list of int
        Number of iterations run by the coordinate descent solver to reach
        the specified tolerance.

    n_features_in_ : int
        Number of features seen during :term:`fit`.

        .. versionadded:: 0.24

    See Also
    --------
    lars_path : Regularization path using LARS.
    lasso_path : Regularization path using Lasso.
    LassoLars : Lasso Path along the regularization parameter usingLARS algorithm.
    LassoCV : Lasso alpha parameter by cross-validation.
    LassoLarsCV : Lasso least angle parameter algorithm by cross-validation.
    sklearn.decomposition.sparse_encode : Sparse coding array estimator.

    Notes
    -----
    The algorithm used to fit the model is coordinate descent.

    To avoid unnecessary memory duplication the X argument of the fit method
    should be directly passed as a Fortran-contiguous numpy array.

    Examples
    --------
    >>> from sklearn import linear_model
    >>> clf = linear_model.Lasso(alpha=0.1)
    >>> clf.fit([[0,0], [1, 1], [2, 2]], [0, 1, 2])
    Lasso(alpha=0.1)
    >>> print(clf.coef_)
    [0.85 0.  ]
    >>> print(clf.intercept_)
    0.15...
    """

    path = staticmethod(enet_path)

    def __init__(
        self,
        alpha=1.0,
        *,
        fit_intercept=True,
        normalize="deprecated",
        precompute=False,
        copy_X=True,
        max_iter=1000,
        tol=1e-4,
        warm_start=False,
        positive=False,
        random_state=None,
        selection="cyclic",
    ):
        super().__init__(
            alpha=alpha,
            l1_ratio=1.0,
            fit_intercept=fit_intercept,
            normalize=normalize,
            precompute=precompute,
            copy_X=copy_X,
            max_iter=max_iter,
            tol=tol,
            warm_start=warm_start,
            positive=positive,
            random_state=random_state,
            selection=selection,
        )


###############################################################################
# Functions for CV with paths functions


def _path_residuals(
    X,
    y,
    sample_weight,
    train,
    test,
    path,
    path_params,
    alphas=None,
    l1_ratio=1,
    X_order=None,
    dtype=None,
):
    """Returns the MSE for the models computed by 'path'.

    Parameters
    ----------
    X : {array-like, sparse matrix} of shape (n_samples, n_features)
        Training data.

    y : array-like of shape (n_samples,) or (n_samples, n_targets)
        Target values.

    sample_weight : None or array-like of shape (n_samples,)
        Sample weights.

    train : list of indices
        The indices of the train set.

    test : list of indices
        The indices of the test set.

    path : callable
        Function returning a list of models on the path. See
        enet_path for an example of signature.

    path_params : dictionary
        Parameters passed to the path function.

    alphas : array-like, default=None
        Array of float that is used for cross-validation. If not
        provided, computed using 'path'.

    l1_ratio : float, default=1
        float between 0 and 1 passed to ElasticNet (scaling between
        l1 and l2 penalties). For ``l1_ratio = 0`` the penalty is an
        L2 penalty. For ``l1_ratio = 1`` it is an L1 penalty. For ``0
        < l1_ratio < 1``, the penalty is a combination of L1 and L2.

    X_order : {'F', 'C'}, default=None
        The order of the arrays expected by the path function to
        avoid memory copies.

    dtype : a numpy dtype, default=None
        The dtype of the arrays expected by the path function to
        avoid memory copies.
    """
    X_train = X[train]
    y_train = y[train]
    X_test = X[test]
    y_test = y[test]
    if sample_weight is None:
        sw_train, sw_test = None, None
    else:
        sw_train = sample_weight[train]
        sw_test = sample_weight[test]
        n_samples = X_train.shape[0]
        # TLDR: Rescale sw_train to sum up to n_samples on the training set.
        # See TLDR and long comment inside ElasticNet.fit.
        sw_train *= n_samples / np.sum(sw_train)
        # Note: Alternatively, we could also have rescaled alpha instead
        # of sample_weight:
        #
        #     alpha *= np.sum(sample_weight) / n_samples

    if not sparse.issparse(X):
        for array, array_input in (
            (X_train, X),
            (y_train, y),
            (X_test, X),
            (y_test, y),
        ):
            if array.base is not array_input and not array.flags["WRITEABLE"]:
                # fancy indexing should create a writable copy but it doesn't
                # for read-only memmaps (cf. numpy#14132).
                array.setflags(write=True)

    fit_intercept = path_params["fit_intercept"]
    normalize = path_params["normalize"]

    if y.ndim == 1:
        precompute = path_params["precompute"]
    else:
        # No Gram variant of multi-task exists right now.
        # Fall back to default enet_multitask
        precompute = False

    X_train, y_train, X_offset, y_offset, X_scale, precompute, Xy = _pre_fit(
        X_train,
        y_train,
        None,
        precompute,
        normalize,
        fit_intercept,
        copy=False,
        sample_weight=sw_train,
    )

    path_params = path_params.copy()
    path_params["Xy"] = Xy
    path_params["X_offset"] = X_offset
    path_params["X_scale"] = X_scale
    path_params["precompute"] = precompute
    path_params["copy_X"] = False
    path_params["alphas"] = alphas

    if "l1_ratio" in path_params:
        path_params["l1_ratio"] = l1_ratio

    # Do the ordering and type casting here, as if it is done in the path,
    # X is copied and a reference is kept here
    X_train = check_array(X_train, accept_sparse="csc", dtype=dtype, order=X_order)
    alphas, coefs, _ = path(X_train, y_train, **path_params)
    del X_train, y_train

    if y.ndim == 1:
        # Doing this so that it becomes coherent with multioutput.
        coefs = coefs[np.newaxis, :, :]
        y_offset = np.atleast_1d(y_offset)
        y_test = y_test[:, np.newaxis]

    if normalize:
        nonzeros = np.flatnonzero(X_scale)
        coefs[:, nonzeros] /= X_scale[nonzeros][:, np.newaxis]

    intercepts = y_offset[:, np.newaxis] - np.dot(X_offset, coefs)
    X_test_coefs = safe_sparse_dot(X_test, coefs)
    residues = X_test_coefs - y_test[:, :, np.newaxis]
    residues += intercepts
    if sample_weight is None:
        this_mse = (residues ** 2).mean(axis=0)
    else:
        this_mse = np.average(residues ** 2, weights=sw_test, axis=0)

    return this_mse.mean(axis=0)


class LinearModelCV(MultiOutputMixin, LinearModel, SampleWeightConsumer, ABC):
    """Base class for iterative model fitting along a regularization path."""

    @abstractmethod
    def __init__(
        self,
        eps=1e-3,
        n_alphas=100,
        alphas=None,
        fit_intercept=True,
        normalize="deprecated",
        precompute="auto",
        max_iter=1000,
        tol=1e-4,
        copy_X=True,
        cv=None,
        verbose=False,
        n_jobs=None,
        positive=False,
        random_state=None,
        selection="cyclic",
    ):
        self.eps = eps
        self.n_alphas = n_alphas
        self.alphas = alphas
        self.fit_intercept = fit_intercept
        self.normalize = normalize
        self.precompute = precompute
        self.max_iter = max_iter
        self.tol = tol
        self.copy_X = copy_X
        self.cv = cv
        self.verbose = verbose
        self.n_jobs = n_jobs
        self.positive = positive
        self.random_state = random_state
        self.selection = selection

    @abstractmethod
    def _get_estimator(self):
        """Model to be fitted after the best alpha has been determined."""

    @abstractmethod
    def _is_multitask(self):
        """Bool indicating if class is meant for multidimensional target."""

    @staticmethod
    @abstractmethod
    def path(X, y, **kwargs):
        """Compute path with coordinate descent."""

    def fit(self, X, y, sample_weight=None, **kwargs):
        """Fit linear model with coordinate descent.

        Fit is on grid of alphas and best alpha estimated by cross-validation.

        Parameters
        ----------
        X : {array-like, sparse matrix} of shape (n_samples, n_features)
            Training data. Pass directly as Fortran-contiguous data
            to avoid unnecessary memory duplication. If y is mono-output,
            X can be sparse.

        y : array-like of shape (n_samples,) or (n_samples, n_targets)
            Target values.

        sample_weight : float or array-like of shape (n_samples,), \
                default=None
            Sample weights used for fitting and evaluation of the weighted
            mean squared error of each cv-fold. Note that the cross validated
            MSE that is finally used to find the best model is the unweighted
            mean over the (weighted) MSEs of each test fold.

        **kwargs : dict
            Other arguments to be passed to the underlying score and CV methods.

        Returns
        -------
        self : object
        """
<<<<<<< HEAD
        if sample_weight is not None:
            kwargs["sample_weight"] = sample_weight
        router = (
            MetadataRouter()
            .add(self._get_estimator())
            .add(check_cv(self.cv), mapping={"fit": "split"})
        )
        router.get_metadata_request(output="MetadataRequest").fit.validate_metadata(
            ignore_extras=False, **kwargs
        )
=======

        # Do as _deprecate_normalize but without warning as it's raised
        # below during the refitting on the best alpha.
        _normalize = self.normalize
        if _normalize == "deprecated":
            _normalize = False

>>>>>>> 3a57efe4
        # This makes sure that there is no duplication in memory.
        # Dealing right with copy_X is important in the following:
        # Multiple functions touch X and subsamples of X and can induce a
        # lot of duplication of memory
        copy_X = self.copy_X and self.fit_intercept

        check_y_params = dict(
            copy=False, dtype=[np.float64, np.float32], ensure_2d=False
        )
        if isinstance(X, np.ndarray) or sparse.isspmatrix(X):
            # Keep a reference to X
            reference_to_old_X = X
            # Let us not impose fortran ordering so far: it is
            # not useful for the cross-validation loop and will be done
            # by the model fitting itself

            # Need to validate separately here.
            # We can't pass multi_output=True because that would allow y to be
            # csr. We also want to allow y to be 64 or 32 but check_X_y only
            # allows to convert for 64.
            check_X_params = dict(
                accept_sparse="csc", dtype=[np.float64, np.float32], copy=False
            )
            X, y = self._validate_data(
                X, y, validate_separately=(check_X_params, check_y_params)
            )
            if sparse.isspmatrix(X):
                if hasattr(reference_to_old_X, "data") and not np.may_share_memory(
                    reference_to_old_X.data, X.data
                ):
                    # X is a sparse matrix and has been copied
                    copy_X = False
            elif not np.may_share_memory(reference_to_old_X, X):
                # X has been copied
                copy_X = False
            del reference_to_old_X
        else:
            # Need to validate separately here.
            # We can't pass multi_ouput=True because that would allow y to be
            # csr. We also want to allow y to be 64 or 32 but check_X_y only
            # allows to convert for 64.
            check_X_params = dict(
                accept_sparse="csc",
                dtype=[np.float64, np.float32],
                order="F",
                copy=copy_X,
            )
            X, y = self._validate_data(
                X, y, validate_separately=(check_X_params, check_y_params)
            )
            copy_X = False

        check_consistent_length(X, y)

        if not self._is_multitask():
            if y.ndim > 1 and y.shape[1] > 1:
                raise ValueError(
                    "For multi-task outputs, use "
                    "MultiTask%s" % self.__class__.__name__
                )
            y = column_or_1d(y, warn=True)
        else:
            if sparse.isspmatrix(X):
                raise TypeError("X should be dense but a sparse matrix was" "passed")
            elif y.ndim == 1:
                raise ValueError(
                    "For mono-task outputs, use " "%sCV" % self.__class__.__name__[9:]
                )

        if isinstance(sample_weight, numbers.Number):
            sample_weight = None
        if sample_weight is not None:
            if sparse.issparse(X):
                raise ValueError(
                    "Sample weights do not (yet) support " "sparse matrices."
                )
            sample_weight = _check_sample_weight(sample_weight, X, dtype=X.dtype)

        if self.selection not in ["random", "cyclic"]:
            raise ValueError("selection should be either random or cyclic.")

        # All LinearModelCV parameters except 'cv' are acceptable
        path_params = self.get_params()

        # FIXME: 'normalize' to be removed in 1.2
        path_params["normalize"] = _normalize

        if "l1_ratio" in path_params:
            l1_ratios = np.atleast_1d(path_params["l1_ratio"])
            # For the first path, we need to set l1_ratio
            path_params["l1_ratio"] = l1_ratios[0]
        else:
            l1_ratios = [
                1,
            ]
        path_params.pop("cv", None)
        path_params.pop("n_jobs", None)

        alphas = self.alphas
        n_l1_ratio = len(l1_ratios)
        if alphas is None:
            alphas = [
                _alpha_grid(
                    X,
                    y,
                    l1_ratio=l1_ratio,
                    fit_intercept=self.fit_intercept,
                    eps=self.eps,
                    n_alphas=self.n_alphas,
                    normalize=_normalize,
                    copy_X=self.copy_X,
                )
                for l1_ratio in l1_ratios
            ]
        else:
            # Making sure alphas is properly ordered.
            alphas = np.tile(np.sort(alphas)[::-1], (n_l1_ratio, 1))
        # We want n_alphas to be the number of alphas used for each l1_ratio.
        n_alphas = len(alphas[0])
        path_params.update({"n_alphas": n_alphas})

        path_params["copy_X"] = copy_X
        # We are not computing in parallel, we can modify X
        # inplace in the folds
        if effective_n_jobs(self.n_jobs) > 1:
            path_params["copy_X"] = False

        # init cross-validation generator
        cv = check_cv(self.cv)
        cv_params = metadata_request_factory(cv).split.get_method_input(
            ignore_extras=True, **kwargs
        )
        # Compute path for all folds and compute MSE to get the best alpha
        folds = list(cv.split(X, y, **cv_params))
        best_mse = np.inf

        # We do a double for loop folded in one, in order to be able to
        # iterate in parallel on l1_ratio and folds
        jobs = (
            delayed(_path_residuals)(
                X,
                y,
                sample_weight,
                train,
                test,
                self.path,
                path_params,
                alphas=this_alphas,
                l1_ratio=this_l1_ratio,
                X_order="F",
                dtype=X.dtype.type,
            )
            for this_l1_ratio, this_alphas in zip(l1_ratios, alphas)
            for train, test in folds
        )
        mse_paths = Parallel(
            n_jobs=self.n_jobs,
            verbose=self.verbose,
            **_joblib_parallel_args(prefer="threads"),
        )(jobs)
        mse_paths = np.reshape(mse_paths, (n_l1_ratio, len(folds), -1))
        # The mean is computed over folds.
        mean_mse = np.mean(mse_paths, axis=1)
        self.mse_path_ = np.squeeze(np.moveaxis(mse_paths, 2, 1))
        for l1_ratio, l1_alphas, mse_alphas in zip(l1_ratios, alphas, mean_mse):
            i_best_alpha = np.argmin(mse_alphas)
            this_best_mse = mse_alphas[i_best_alpha]
            if this_best_mse < best_mse:
                best_alpha = l1_alphas[i_best_alpha]
                best_l1_ratio = l1_ratio
                best_mse = this_best_mse

        self.l1_ratio_ = best_l1_ratio
        self.alpha_ = best_alpha
        if self.alphas is None:
            self.alphas_ = np.asarray(alphas)
            if n_l1_ratio == 1:
                self.alphas_ = self.alphas_[0]
        # Remove duplicate alphas in case alphas is provided.
        else:
            self.alphas_ = np.asarray(alphas[0])

        model = self._get_estimator()
        model_fit_params = metadata_request_factory(model).fit.get_method_input(
            ignore_extras=True, **kwargs
        )
        # Refit the model with the parameters selected
        common_params = {
            name: value
            for name, value in self.get_params().items()
            if name in model.get_params()
        }
        model.set_params(**common_params)
        model.alpha = best_alpha
        model.l1_ratio = best_l1_ratio
        model.copy_X = copy_X
        precompute = getattr(self, "precompute", None)
        if isinstance(precompute, str) and precompute == "auto":
            model.precompute = False
<<<<<<< HEAD
        model.fit(X, y, **model_fit_params)
=======

        if sample_weight is None:
            # MultiTaskElasticNetCV does not (yet) support sample_weight, even
            # not sample_weight=None.
            model.fit(X, y)
        else:
            model.fit(X, y, sample_weight=sample_weight)
>>>>>>> 3a57efe4
        if not hasattr(self, "l1_ratio"):
            del self.l1_ratio_
        self.coef_ = model.coef_
        self.intercept_ = model.intercept_
        self.dual_gap_ = model.dual_gap_
        self.n_iter_ = model.n_iter_
        return self

    def _more_tags(self):
        # Note: check_sample_weights_invariance(kind='ones') should work, but
        # currently we can only mark a whole test as xfail.
        return {
            "_xfail_checks": {
                "check_sample_weights_invariance": (
                    "zero sample_weight is not equivalent to removing samples"
                ),
            }
        }

    def get_metadata_request(self, output="dict"):
        """Get requested data properties.

        Parameters
        ----------
        output : {"dict", "MetadataRequest}
            Whether the output should be a MetadataRequest instance, or a dict
            representing that instance.

        Returns
        -------
        request : MetadataRequest, or dict
            If dict, it will be a deserialized version of the underlying
            MetadataRequest object: dict of dict of str->value. The key to the
            first dict is the name of the method, and the key to the second
            dict is the name of the argument requested by the method.
        """
        router = (
            MetadataRouter()
            .add(super(), mapping="one-to-one", overwrite=True, mask=False)
            .add(check_cv(self.cv), mapping={"fit": "split"}, overwrite=True, mask=True)
        )
        return router.get_metadata_request(output=output)


class LassoCV(RegressorMixin, LinearModelCV):
    """Lasso linear model with iterative fitting along a regularization path.

    See glossary entry for :term:`cross-validation estimator`.

    The best model is selected by cross-validation.

    The optimization objective for Lasso is::

        (1 / (2 * n_samples)) * ||y - Xw||^2_2 + alpha * ||w||_1

    Read more in the :ref:`User Guide <lasso>`.

    Parameters
    ----------
    eps : float, default=1e-3
        Length of the path. ``eps=1e-3`` means that
        ``alpha_min / alpha_max = 1e-3``.

    n_alphas : int, default=100
        Number of alphas along the regularization path.

    alphas : ndarray, default=None
        List of alphas where to compute the models.
        If ``None`` alphas are set automatically.

    fit_intercept : bool, default=True
        Whether to calculate the intercept for this model. If set
        to false, no intercept will be used in calculations
        (i.e. data is expected to be centered).

    normalize : bool, default=False
        This parameter is ignored when ``fit_intercept`` is set to False.
        If True, the regressors X will be normalized before regression by
        subtracting the mean and dividing by the l2-norm.
        If you wish to standardize, please use
        :class:`~sklearn.preprocessing.StandardScaler` before calling ``fit``
        on an estimator with ``normalize=False``.

        .. deprecated:: 1.0
            ``normalize`` was deprecated in version 1.0 and will be removed in
            1.2.

    precompute : 'auto', bool or array-like of shape \
            (n_features, n_features), default='auto'
        Whether to use a precomputed Gram matrix to speed up
        calculations. If set to ``'auto'`` let us decide. The Gram
        matrix can also be passed as argument.

    max_iter : int, default=1000
        The maximum number of iterations.

    tol : float, default=1e-4
        The tolerance for the optimization: if the updates are
        smaller than ``tol``, the optimization code checks the
        dual gap for optimality and continues until it is smaller
        than ``tol``.

    copy_X : bool, default=True
        If ``True``, X will be copied; else, it may be overwritten.

    cv : int, cross-validation generator or iterable, default=None
        Determines the cross-validation splitting strategy.
        Possible inputs for cv are:

        - None, to use the default 5-fold cross-validation,
        - int, to specify the number of folds.
        - :term:`CV splitter`,
        - An iterable yielding (train, test) splits as arrays of indices.

        For int/None inputs, :class:`KFold` is used.

        Refer :ref:`User Guide <cross_validation>` for the various
        cross-validation strategies that can be used here.

        .. versionchanged:: 0.22
            ``cv`` default value if None changed from 3-fold to 5-fold.

    verbose : bool or int, default=False
        Amount of verbosity.

    n_jobs : int, default=None
        Number of CPUs to use during the cross validation.
        ``None`` means 1 unless in a :obj:`joblib.parallel_backend` context.
        ``-1`` means using all processors. See :term:`Glossary <n_jobs>`
        for more details.

    positive : bool, default=False
        If positive, restrict regression coefficients to be positive.

    random_state : int, RandomState instance, default=None
        The seed of the pseudo random number generator that selects a random
        feature to update. Used when ``selection`` == 'random'.
        Pass an int for reproducible output across multiple function calls.
        See :term:`Glossary <random_state>`.

    selection : {'cyclic', 'random'}, default='cyclic'
        If set to 'random', a random coefficient is updated every iteration
        rather than looping over features sequentially by default. This
        (setting to 'random') often leads to significantly faster convergence
        especially when tol is higher than 1e-4.

    Attributes
    ----------
    alpha_ : float
        The amount of penalization chosen by cross validation.

    coef_ : ndarray of shape (n_features,) or (n_targets, n_features)
        Parameter vector (w in the cost function formula).

    intercept_ : float or ndarray of shape (n_targets,)
        Independent term in decision function.

    mse_path_ : ndarray of shape (n_alphas, n_folds)
        Mean square error for the test set on each fold, varying alpha.

    alphas_ : ndarray of shape (n_alphas,)
        The grid of alphas used for fitting.

    dual_gap_ : float or ndarray of shape (n_targets,)
        The dual gap at the end of the optimization for the optimal alpha
        (``alpha_``).

    n_iter_ : int
        Number of iterations run by the coordinate descent solver to reach
        the specified tolerance for the optimal alpha.

    n_features_in_ : int
        Number of features seen during :term:`fit`.

        .. versionadded:: 0.24

    Examples
    --------
    >>> from sklearn.linear_model import LassoCV
    >>> from sklearn.datasets import make_regression
    >>> X, y = make_regression(noise=4, random_state=0)
    >>> reg = LassoCV(cv=5, random_state=0).fit(X, y)
    >>> reg.score(X, y)
    0.9993...
    >>> reg.predict(X[:1,])
    array([-78.4951...])

    Notes
    -----
    For an example, see
    :ref:`examples/linear_model/plot_lasso_model_selection.py
    <sphx_glr_auto_examples_linear_model_plot_lasso_model_selection.py>`.

    To avoid unnecessary memory duplication the X argument of the fit method
    should be directly passed as a Fortran-contiguous numpy array.

    See Also
    --------
    lars_path
    lasso_path
    LassoLars
    Lasso
    LassoLarsCV
    """

    path = staticmethod(lasso_path)

    def __init__(
        self,
        *,
        eps=1e-3,
        n_alphas=100,
        alphas=None,
        fit_intercept=True,
        normalize="deprecated",
        precompute="auto",
        max_iter=1000,
        tol=1e-4,
        copy_X=True,
        cv=None,
        verbose=False,
        n_jobs=None,
        positive=False,
        random_state=None,
        selection="cyclic",
    ):
        super().__init__(
            eps=eps,
            n_alphas=n_alphas,
            alphas=alphas,
            fit_intercept=fit_intercept,
            normalize=normalize,
            precompute=precompute,
            max_iter=max_iter,
            tol=tol,
            copy_X=copy_X,
            cv=cv,
            verbose=verbose,
            n_jobs=n_jobs,
            positive=positive,
            random_state=random_state,
            selection=selection,
        )

    def _get_estimator(self):
        return Lasso().fit_requests(sample_weight=True)

    def _is_multitask(self):
        return False

    def _more_tags(self):
        return {"multioutput": False}


class ElasticNetCV(RegressorMixin, LinearModelCV):
    """Elastic Net model with iterative fitting along a regularization path.

    See glossary entry for :term:`cross-validation estimator`.

    Read more in the :ref:`User Guide <elastic_net>`.

    Parameters
    ----------
    l1_ratio : float or list of float, default=0.5
        float between 0 and 1 passed to ElasticNet (scaling between
        l1 and l2 penalties). For ``l1_ratio = 0``
        the penalty is an L2 penalty. For ``l1_ratio = 1`` it is an L1 penalty.
        For ``0 < l1_ratio < 1``, the penalty is a combination of L1 and L2
        This parameter can be a list, in which case the different
        values are tested by cross-validation and the one giving the best
        prediction score is used. Note that a good choice of list of
        values for l1_ratio is often to put more values close to 1
        (i.e. Lasso) and less close to 0 (i.e. Ridge), as in ``[.1, .5, .7,
        .9, .95, .99, 1]``.

    eps : float, default=1e-3
        Length of the path. ``eps=1e-3`` means that
        ``alpha_min / alpha_max = 1e-3``.

    n_alphas : int, default=100
        Number of alphas along the regularization path, used for each l1_ratio.

    alphas : ndarray, default=None
        List of alphas where to compute the models.
        If None alphas are set automatically.

    fit_intercept : bool, default=True
        Whether to calculate the intercept for this model. If set
        to false, no intercept will be used in calculations
        (i.e. data is expected to be centered).

    normalize : bool, default=False
        This parameter is ignored when ``fit_intercept`` is set to False.
        If True, the regressors X will be normalized before regression by
        subtracting the mean and dividing by the l2-norm.
        If you wish to standardize, please use
        :class:`~sklearn.preprocessing.StandardScaler` before calling ``fit``
        on an estimator with ``normalize=False``.

        .. deprecated:: 1.0
            ``normalize`` was deprecated in version 1.0 and will be removed in
            1.2.

    precompute : 'auto', bool or array-like of shape \
            (n_features, n_features), default='auto'
        Whether to use a precomputed Gram matrix to speed up
        calculations. If set to ``'auto'`` let us decide. The Gram
        matrix can also be passed as argument.

    max_iter : int, default=1000
        The maximum number of iterations.

    tol : float, default=1e-4
        The tolerance for the optimization: if the updates are
        smaller than ``tol``, the optimization code checks the
        dual gap for optimality and continues until it is smaller
        than ``tol``.

    cv : int, cross-validation generator or iterable, default=None
        Determines the cross-validation splitting strategy.
        Possible inputs for cv are:

        - None, to use the default 5-fold cross-validation,
        - int, to specify the number of folds.
        - :term:`CV splitter`,
        - An iterable yielding (train, test) splits as arrays of indices.

        For int/None inputs, :class:`KFold` is used.

        Refer :ref:`User Guide <cross_validation>` for the various
        cross-validation strategies that can be used here.

        .. versionchanged:: 0.22
            ``cv`` default value if None changed from 3-fold to 5-fold.

    copy_X : bool, default=True
        If ``True``, X will be copied; else, it may be overwritten.

    verbose : bool or int, default=0
        Amount of verbosity.

    n_jobs : int, default=None
        Number of CPUs to use during the cross validation.
        ``None`` means 1 unless in a :obj:`joblib.parallel_backend` context.
        ``-1`` means using all processors. See :term:`Glossary <n_jobs>`
        for more details.

    positive : bool, default=False
        When set to ``True``, forces the coefficients to be positive.

    random_state : int, RandomState instance, default=None
        The seed of the pseudo random number generator that selects a random
        feature to update. Used when ``selection`` == 'random'.
        Pass an int for reproducible output across multiple function calls.
        See :term:`Glossary <random_state>`.

    selection : {'cyclic', 'random'}, default='cyclic'
        If set to 'random', a random coefficient is updated every iteration
        rather than looping over features sequentially by default. This
        (setting to 'random') often leads to significantly faster convergence
        especially when tol is higher than 1e-4.

    Attributes
    ----------
    alpha_ : float
        The amount of penalization chosen by cross validation.

    l1_ratio_ : float
        The compromise between l1 and l2 penalization chosen by
        cross validation.

    coef_ : ndarray of shape (n_features,) or (n_targets, n_features)
        Parameter vector (w in the cost function formula).

    intercept_ : float or ndarray of shape (n_targets, n_features)
        Independent term in the decision function.

    mse_path_ : ndarray of shape (n_l1_ratio, n_alpha, n_folds)
        Mean square error for the test set on each fold, varying l1_ratio and
        alpha.

    alphas_ : ndarray of shape (n_alphas,) or (n_l1_ratio, n_alphas)
        The grid of alphas used for fitting, for each l1_ratio.

    dual_gap_ : float
        The dual gaps at the end of the optimization for the optimal alpha.

    n_iter_ : int
        Number of iterations run by the coordinate descent solver to reach
        the specified tolerance for the optimal alpha.

    n_features_in_ : int
        Number of features seen during :term:`fit`.

        .. versionadded:: 0.24

    Examples
    --------
    >>> from sklearn.linear_model import ElasticNetCV
    >>> from sklearn.datasets import make_regression

    >>> X, y = make_regression(n_features=2, random_state=0)
    >>> regr = ElasticNetCV(cv=5, random_state=0)
    >>> regr.fit(X, y)
    ElasticNetCV(cv=5, random_state=0)
    >>> print(regr.alpha_)
    0.199...
    >>> print(regr.intercept_)
    0.398...
    >>> print(regr.predict([[0, 0]]))
    [0.398...]


    Notes
    -----
    For an example, see
    :ref:`examples/linear_model/plot_lasso_model_selection.py
    <sphx_glr_auto_examples_linear_model_plot_lasso_model_selection.py>`.

    To avoid unnecessary memory duplication the X argument of the fit method
    should be directly passed as a Fortran-contiguous numpy array.

    The parameter l1_ratio corresponds to alpha in the glmnet R package
    while alpha corresponds to the lambda parameter in glmnet.
    More specifically, the optimization objective is::

        1 / (2 * n_samples) * ||y - Xw||^2_2
        + alpha * l1_ratio * ||w||_1
        + 0.5 * alpha * (1 - l1_ratio) * ||w||^2_2

    If you are interested in controlling the L1 and L2 penalty
    separately, keep in mind that this is equivalent to::

        a * L1 + b * L2

    for::

        alpha = a + b and l1_ratio = a / (a + b).

    See Also
    --------
    enet_path
    ElasticNet
    """

    path = staticmethod(enet_path)

    def __init__(
        self,
        *,
        l1_ratio=0.5,
        eps=1e-3,
        n_alphas=100,
        alphas=None,
        fit_intercept=True,
        normalize="deprecated",
        precompute="auto",
        max_iter=1000,
        tol=1e-4,
        cv=None,
        copy_X=True,
        verbose=0,
        n_jobs=None,
        positive=False,
        random_state=None,
        selection="cyclic",
    ):
        self.l1_ratio = l1_ratio
        self.eps = eps
        self.n_alphas = n_alphas
        self.alphas = alphas
        self.fit_intercept = fit_intercept
        self.normalize = normalize
        self.precompute = precompute
        self.max_iter = max_iter
        self.tol = tol
        self.cv = cv
        self.copy_X = copy_X
        self.verbose = verbose
        self.n_jobs = n_jobs
        self.positive = positive
        self.random_state = random_state
        self.selection = selection

    def _get_estimator(self):
        return ElasticNet().fit_requests(sample_weight=True)

    def _is_multitask(self):
        return False

    def _more_tags(self):
        return {"multioutput": False}


###############################################################################
# Multi Task ElasticNet and Lasso models (with joint feature selection)


class MultiTaskElasticNet(Lasso):
    """Multi-task ElasticNet model trained with L1/L2 mixed-norm as
    regularizer.

    The optimization objective for MultiTaskElasticNet is::

        (1 / (2 * n_samples)) * ||Y - XW||_Fro^2
        + alpha * l1_ratio * ||W||_21
        + 0.5 * alpha * (1 - l1_ratio) * ||W||_Fro^2

    Where::

        ||W||_21 = sum_i sqrt(sum_j W_ij ^ 2)

    i.e. the sum of norms of each row.

    Read more in the :ref:`User Guide <multi_task_elastic_net>`.

    Parameters
    ----------
    alpha : float, default=1.0
        Constant that multiplies the L1/L2 term. Defaults to 1.0.

    l1_ratio : float, default=0.5
        The ElasticNet mixing parameter, with 0 < l1_ratio <= 1.
        For l1_ratio = 1 the penalty is an L1/L2 penalty. For l1_ratio = 0 it
        is an L2 penalty.
        For ``0 < l1_ratio < 1``, the penalty is a combination of L1/L2 and L2.

    fit_intercept : bool, default=True
        Whether to calculate the intercept for this model. If set
        to false, no intercept will be used in calculations
        (i.e. data is expected to be centered).

    normalize : bool, default=False
        This parameter is ignored when ``fit_intercept`` is set to False.
        If True, the regressors X will be normalized before regression by
        subtracting the mean and dividing by the l2-norm.
        If you wish to standardize, please use
        :class:`~sklearn.preprocessing.StandardScaler` before calling ``fit``
        on an estimator with ``normalize=False``.

        .. deprecated:: 1.0
            ``normalize`` was deprecated in version 1.0 and will be removed in
            1.2.

    copy_X : bool, default=True
        If ``True``, X will be copied; else, it may be overwritten.

    max_iter : int, default=1000
        The maximum number of iterations.

    tol : float, default=1e-4
        The tolerance for the optimization: if the updates are
        smaller than ``tol``, the optimization code checks the
        dual gap for optimality and continues until it is smaller
        than ``tol``.

    warm_start : bool, default=False
        When set to ``True``, reuse the solution of the previous call to fit as
        initialization, otherwise, just erase the previous solution.
        See :term:`the Glossary <warm_start>`.

    random_state : int, RandomState instance, default=None
        The seed of the pseudo random number generator that selects a random
        feature to update. Used when ``selection`` == 'random'.
        Pass an int for reproducible output across multiple function calls.
        See :term:`Glossary <random_state>`.

    selection : {'cyclic', 'random'}, default='cyclic'
        If set to 'random', a random coefficient is updated every iteration
        rather than looping over features sequentially by default. This
        (setting to 'random') often leads to significantly faster convergence
        especially when tol is higher than 1e-4.

    Attributes
    ----------
    intercept_ : ndarray of shape (n_targets,)
        Independent term in decision function.

    coef_ : ndarray of shape (n_targets, n_features)
        Parameter vector (W in the cost function formula). If a 1D y is
        passed in at fit (non multi-task usage), ``coef_`` is then a 1D array.
        Note that ``coef_`` stores the transpose of ``W``, ``W.T``.

    n_iter_ : int
        Number of iterations run by the coordinate descent solver to reach
        the specified tolerance.

    dual_gap_ : float
        The dual gaps at the end of the optimization.

    eps_ : float
        The tolerance scaled scaled by the variance of the target `y`.

    sparse_coef_ : sparse matrix of shape (n_features,) or \
            (n_targets, n_features)
        Sparse representation of the `coef_`.

    n_features_in_ : int
        Number of features seen during :term:`fit`.

        .. versionadded:: 0.24

    Examples
    --------
    >>> from sklearn import linear_model
    >>> clf = linear_model.MultiTaskElasticNet(alpha=0.1)
    >>> clf.fit([[0,0], [1, 1], [2, 2]], [[0, 0], [1, 1], [2, 2]])
    MultiTaskElasticNet(alpha=0.1)
    >>> print(clf.coef_)
    [[0.45663524 0.45612256]
     [0.45663524 0.45612256]]
    >>> print(clf.intercept_)
    [0.0872422 0.0872422]

    See Also
    --------
    MultiTaskElasticNetCV : Multi-task L1/L2 ElasticNet with built-in
        cross-validation.
    ElasticNet
    MultiTaskLasso

    Notes
    -----
    The algorithm used to fit the model is coordinate descent.

    To avoid unnecessary memory duplication the X and y arguments of the fit
    method should be directly passed as Fortran-contiguous numpy arrays.
    """

    def __init__(
        self,
        alpha=1.0,
        *,
        l1_ratio=0.5,
        fit_intercept=True,
        normalize="deprecated",
        copy_X=True,
        max_iter=1000,
        tol=1e-4,
        warm_start=False,
        random_state=None,
        selection="cyclic",
    ):
        self.l1_ratio = l1_ratio
        self.alpha = alpha
        self.fit_intercept = fit_intercept
        self.normalize = normalize
        self.max_iter = max_iter
        self.copy_X = copy_X
        self.tol = tol
        self.warm_start = warm_start
        self.random_state = random_state
        self.selection = selection

    def fit(self, X, y):
        """Fit MultiTaskElasticNet model with coordinate descent.

        Parameters
        ----------
        X : ndarray of shape (n_samples, n_features)
            Data.
        y : ndarray of shape (n_samples, n_targets)
            Target. Will be cast to X's dtype if necessary.

        Returns
        -------
        self : object

        Notes
        -----
        Coordinate descent is an algorithm that considers each column of
        data at a time hence it will automatically convert the X input
        as a Fortran-contiguous numpy array if necessary.

        To avoid memory re-allocation it is advised to allocate the
        initial data in memory directly using that format.
        """
        _normalize = _deprecate_normalize(
            self.normalize, default=False, estimator_name=self.__class__.__name__
        )

        # Need to validate separately here.
        # We can't pass multi_ouput=True because that would allow y to be csr.
        check_X_params = dict(
            dtype=[np.float64, np.float32],
            order="F",
            copy=self.copy_X and self.fit_intercept,
        )
        check_y_params = dict(ensure_2d=False, order="F")
        X, y = self._validate_data(
            X, y, validate_separately=(check_X_params, check_y_params)
        )
        check_consistent_length(X, y)
        y = y.astype(X.dtype)

        if hasattr(self, "l1_ratio"):
            model_str = "ElasticNet"
        else:
            model_str = "Lasso"
        if y.ndim == 1:
            raise ValueError("For mono-task outputs, use %s" % model_str)

        n_samples, n_features = X.shape
        n_targets = y.shape[1]

        X, y, X_offset, y_offset, X_scale = _preprocess_data(
            X, y, self.fit_intercept, _normalize, copy=False
        )

        if not self.warm_start or not hasattr(self, "coef_"):
            self.coef_ = np.zeros(
                (n_targets, n_features), dtype=X.dtype.type, order="F"
            )

        l1_reg = self.alpha * self.l1_ratio * n_samples
        l2_reg = self.alpha * (1.0 - self.l1_ratio) * n_samples

        self.coef_ = np.asfortranarray(self.coef_)  # coef contiguous in memory

        if self.selection not in ["random", "cyclic"]:
            raise ValueError("selection should be either random or cyclic.")
        random = self.selection == "random"

        (
            self.coef_,
            self.dual_gap_,
            self.eps_,
            self.n_iter_,
        ) = cd_fast.enet_coordinate_descent_multi_task(
            self.coef_,
            l1_reg,
            l2_reg,
            X,
            y,
            self.max_iter,
            self.tol,
            check_random_state(self.random_state),
            random,
        )

        # account for different objective scaling here and in cd_fast
        self.dual_gap_ /= n_samples

        self._set_intercept(X_offset, y_offset, X_scale)

        # return self for chaining fit and predict calls
        return self

    def _more_tags(self):
        return {"multioutput_only": True}


class MultiTaskLasso(MultiTaskElasticNet):
    """Multi-task Lasso model trained with L1/L2 mixed-norm as regularizer.

    The optimization objective for Lasso is::

        (1 / (2 * n_samples)) * ||Y - XW||^2_Fro + alpha * ||W||_21

    Where::

        ||W||_21 = \\sum_i \\sqrt{\\sum_j w_{ij}^2}

    i.e. the sum of norm of each row.

    Read more in the :ref:`User Guide <multi_task_lasso>`.

    Parameters
    ----------
    alpha : float, default=1.0
        Constant that multiplies the L1/L2 term. Defaults to 1.0.

    fit_intercept : bool, default=True
        Whether to calculate the intercept for this model. If set
        to false, no intercept will be used in calculations
        (i.e. data is expected to be centered).

    normalize : bool, default=False
        This parameter is ignored when ``fit_intercept`` is set to False.
        If True, the regressors X will be normalized before regression by
        subtracting the mean and dividing by the l2-norm.
        If you wish to standardize, please use
        :class:`~sklearn.preprocessing.StandardScaler` before calling ``fit``
        on an estimator with ``normalize=False``.

        .. deprecated:: 1.0
            ``normalize`` was deprecated in version 1.0 and will be removed in
            1.2.

    copy_X : bool, default=True
        If ``True``, X will be copied; else, it may be overwritten.

    max_iter : int, default=1000
        The maximum number of iterations.

    tol : float, default=1e-4
        The tolerance for the optimization: if the updates are
        smaller than ``tol``, the optimization code checks the
        dual gap for optimality and continues until it is smaller
        than ``tol``.

    warm_start : bool, default=False
        When set to ``True``, reuse the solution of the previous call to fit as
        initialization, otherwise, just erase the previous solution.
        See :term:`the Glossary <warm_start>`.

    random_state : int, RandomState instance, default=None
        The seed of the pseudo random number generator that selects a random
        feature to update. Used when ``selection`` == 'random'.
        Pass an int for reproducible output across multiple function calls.
        See :term:`Glossary <random_state>`.

    selection : {'cyclic', 'random'}, default='cyclic'
        If set to 'random', a random coefficient is updated every iteration
        rather than looping over features sequentially by default. This
        (setting to 'random') often leads to significantly faster convergence
        especially when tol is higher than 1e-4

    Attributes
    ----------
    coef_ : ndarray of shape (n_targets, n_features)
        Parameter vector (W in the cost function formula).
        Note that ``coef_`` stores the transpose of ``W``, ``W.T``.

    intercept_ : ndarray of shape (n_targets,)
        Independent term in decision function.

    n_iter_ : int
        Number of iterations run by the coordinate descent solver to reach
        the specified tolerance.

    dual_gap_ : ndarray of shape (n_alphas,)
        The dual gaps at the end of the optimization for each alpha.

    eps_ : float
        The tolerance scaled scaled by the variance of the target `y`.

    sparse_coef_ : sparse matrix of shape (n_features,) or \
            (n_targets, n_features)
        Sparse representation of the `coef_`.

    n_features_in_ : int
        Number of features seen during :term:`fit`.

        .. versionadded:: 0.24

    Examples
    --------
    >>> from sklearn import linear_model
    >>> clf = linear_model.MultiTaskLasso(alpha=0.1)
    >>> clf.fit([[0, 1], [1, 2], [2, 4]], [[0, 0], [1, 1], [2, 3]])
    MultiTaskLasso(alpha=0.1)
    >>> print(clf.coef_)
    [[0.         0.60809415]
    [0.         0.94592424]]
    >>> print(clf.intercept_)
    [-0.41888636 -0.87382323]

    See Also
    --------
    MultiTaskLasso : Multi-task L1/L2 Lasso with built-in cross-validation
    Lasso
    MultiTaskElasticNet

    Notes
    -----
    The algorithm used to fit the model is coordinate descent.

    To avoid unnecessary memory duplication the X and y arguments of the fit
    method should be directly passed as Fortran-contiguous numpy arrays.
    """

    def __init__(
        self,
        alpha=1.0,
        *,
        fit_intercept=True,
        normalize="deprecated",
        copy_X=True,
        max_iter=1000,
        tol=1e-4,
        warm_start=False,
        random_state=None,
        selection="cyclic",
    ):
        self.alpha = alpha
        self.fit_intercept = fit_intercept
        self.normalize = normalize
        self.max_iter = max_iter
        self.copy_X = copy_X
        self.tol = tol
        self.warm_start = warm_start
        self.l1_ratio = 1.0
        self.random_state = random_state
        self.selection = selection


class MultiTaskElasticNetCV(RegressorMixin, LinearModelCV):
    """Multi-task L1/L2 ElasticNet with built-in cross-validation.

    See glossary entry for :term:`cross-validation estimator`.

    The optimization objective for MultiTaskElasticNet is::

        (1 / (2 * n_samples)) * ||Y - XW||^Fro_2
        + alpha * l1_ratio * ||W||_21
        + 0.5 * alpha * (1 - l1_ratio) * ||W||_Fro^2

    Where::

        ||W||_21 = \\sum_i \\sqrt{\\sum_j w_{ij}^2}

    i.e. the sum of norm of each row.

    Read more in the :ref:`User Guide <multi_task_elastic_net>`.

    .. versionadded:: 0.15

    Parameters
    ----------
    l1_ratio : float or list of float, default=0.5
        The ElasticNet mixing parameter, with 0 < l1_ratio <= 1.
        For l1_ratio = 1 the penalty is an L1/L2 penalty. For l1_ratio = 0 it
        is an L2 penalty.
        For ``0 < l1_ratio < 1``, the penalty is a combination of L1/L2 and L2.
        This parameter can be a list, in which case the different
        values are tested by cross-validation and the one giving the best
        prediction score is used. Note that a good choice of list of
        values for l1_ratio is often to put more values close to 1
        (i.e. Lasso) and less close to 0 (i.e. Ridge), as in ``[.1, .5, .7,
        .9, .95, .99, 1]``

    eps : float, default=1e-3
        Length of the path. ``eps=1e-3`` means that
        ``alpha_min / alpha_max = 1e-3``.

    n_alphas : int, default=100
        Number of alphas along the regularization path.

    alphas : array-like, default=None
        List of alphas where to compute the models.
        If not provided, set automatically.

    fit_intercept : bool, default=True
        Whether to calculate the intercept for this model. If set
        to false, no intercept will be used in calculations
        (i.e. data is expected to be centered).

    normalize : bool, default=False
        This parameter is ignored when ``fit_intercept`` is set to False.
        If True, the regressors X will be normalized before regression by
        subtracting the mean and dividing by the l2-norm.
        If you wish to standardize, please use
        :class:`~sklearn.preprocessing.StandardScaler` before calling ``fit``
        on an estimator with ``normalize=False``.

        .. deprecated:: 1.0
            ``normalize`` was deprecated in version 1.0 and will be removed in
            1.2.

    max_iter : int, default=1000
        The maximum number of iterations.

    tol : float, default=1e-4
        The tolerance for the optimization: if the updates are
        smaller than ``tol``, the optimization code checks the
        dual gap for optimality and continues until it is smaller
        than ``tol``.

    cv : int, cross-validation generator or iterable, default=None
        Determines the cross-validation splitting strategy.
        Possible inputs for cv are:

        - None, to use the default 5-fold cross-validation,
        - int, to specify the number of folds.
        - :term:`CV splitter`,
        - An iterable yielding (train, test) splits as arrays of indices.

        For int/None inputs, :class:`KFold` is used.

        Refer :ref:`User Guide <cross_validation>` for the various
        cross-validation strategies that can be used here.

        .. versionchanged:: 0.22
            ``cv`` default value if None changed from 3-fold to 5-fold.

    copy_X : bool, default=True
        If ``True``, X will be copied; else, it may be overwritten.

    verbose : bool or int, default=0
        Amount of verbosity.

    n_jobs : int, default=None
        Number of CPUs to use during the cross validation. Note that this is
        used only if multiple values for l1_ratio are given.
        ``None`` means 1 unless in a :obj:`joblib.parallel_backend` context.
        ``-1`` means using all processors. See :term:`Glossary <n_jobs>`
        for more details.

    random_state : int, RandomState instance, default=None
        The seed of the pseudo random number generator that selects a random
        feature to update. Used when ``selection`` == 'random'.
        Pass an int for reproducible output across multiple function calls.
        See :term:`Glossary <random_state>`.

    selection : {'cyclic', 'random'}, default='cyclic'
        If set to 'random', a random coefficient is updated every iteration
        rather than looping over features sequentially by default. This
        (setting to 'random') often leads to significantly faster convergence
        especially when tol is higher than 1e-4.

    Attributes
    ----------
    intercept_ : ndarray of shape (n_targets,)
        Independent term in decision function.

    coef_ : ndarray of shape (n_targets, n_features)
        Parameter vector (W in the cost function formula).
        Note that ``coef_`` stores the transpose of ``W``, ``W.T``.

    alpha_ : float
        The amount of penalization chosen by cross validation.

    mse_path_ : ndarray of shape (n_alphas, n_folds) or \
                (n_l1_ratio, n_alphas, n_folds)
        Mean square error for the test set on each fold, varying alpha.

    alphas_ : ndarray of shape (n_alphas,) or (n_l1_ratio, n_alphas)
        The grid of alphas used for fitting, for each l1_ratio.

    l1_ratio_ : float
        Best l1_ratio obtained by cross-validation.

    n_iter_ : int
        Number of iterations run by the coordinate descent solver to reach
        the specified tolerance for the optimal alpha.

    dual_gap_ : float
        The dual gap at the end of the optimization for the optimal alpha.

    n_features_in_ : int
        Number of features seen during :term:`fit`.

        .. versionadded:: 0.24

    Examples
    --------
    >>> from sklearn import linear_model
    >>> clf = linear_model.MultiTaskElasticNetCV(cv=3)
    >>> clf.fit([[0,0], [1, 1], [2, 2]],
    ...         [[0, 0], [1, 1], [2, 2]])
    MultiTaskElasticNetCV(cv=3)
    >>> print(clf.coef_)
    [[0.52875032 0.46958558]
     [0.52875032 0.46958558]]
    >>> print(clf.intercept_)
    [0.00166409 0.00166409]

    See Also
    --------
    MultiTaskElasticNet
    ElasticNetCV
    MultiTaskLassoCV

    Notes
    -----
    The algorithm used to fit the model is coordinate descent.

    To avoid unnecessary memory duplication the X and y arguments of the fit
    method should be directly passed as Fortran-contiguous numpy arrays.
    """

    path = staticmethod(enet_path)

    def __init__(
        self,
        *,
        l1_ratio=0.5,
        eps=1e-3,
        n_alphas=100,
        alphas=None,
        fit_intercept=True,
        normalize="deprecated",
        max_iter=1000,
        tol=1e-4,
        cv=None,
        copy_X=True,
        verbose=0,
        n_jobs=None,
        random_state=None,
        selection="cyclic",
    ):
        self.l1_ratio = l1_ratio
        self.eps = eps
        self.n_alphas = n_alphas
        self.alphas = alphas
        self.fit_intercept = fit_intercept
        self.normalize = normalize
        self.max_iter = max_iter
        self.tol = tol
        self.cv = cv
        self.copy_X = copy_X
        self.verbose = verbose
        self.n_jobs = n_jobs
        self.random_state = random_state
        self.selection = selection

    def _get_estimator(self):
        return MultiTaskElasticNet().fit_requests(sample_weight=True)

    def _is_multitask(self):
        return True

    def _more_tags(self):
        return {"multioutput_only": True}

    # This is necessary as LinearModelCV now supports sample_weight while
    # MultiTaskElasticNet does not (yet).
    def fit(self, X, y):
        """Fit MultiTaskElasticNet model with coordinate descent.

        Fit is on grid of alphas and best alpha estimated by cross-validation.

        Parameters
        ----------
        X : ndarray of shape (n_samples, n_features)
            Data
        y : ndarray of shape (n_samples, n_targets)
            Target. Will be cast to X's dtype if necessary

        Returns
        -------
        self : object
        """
        return super().fit(X, y)


class MultiTaskLassoCV(RegressorMixin, LinearModelCV):
    """Multi-task Lasso model trained with L1/L2 mixed-norm as regularizer.

    See glossary entry for :term:`cross-validation estimator`.

    The optimization objective for MultiTaskLasso is::

        (1 / (2 * n_samples)) * ||Y - XW||^Fro_2 + alpha * ||W||_21

    Where::

        ||W||_21 = \\sum_i \\sqrt{\\sum_j w_{ij}^2}

    i.e. the sum of norm of each row.

    Read more in the :ref:`User Guide <multi_task_lasso>`.

    .. versionadded:: 0.15

    Parameters
    ----------
    eps : float, default=1e-3
        Length of the path. ``eps=1e-3`` means that
        ``alpha_min / alpha_max = 1e-3``.

    n_alphas : int, default=100
        Number of alphas along the regularization path.

    alphas : array-like, default=None
        List of alphas where to compute the models.
        If not provided, set automatically.

    fit_intercept : bool, default=True
        Whether to calculate the intercept for this model. If set
        to false, no intercept will be used in calculations
        (i.e. data is expected to be centered).

    normalize : bool, default=False
        This parameter is ignored when ``fit_intercept`` is set to False.
        If True, the regressors X will be normalized before regression by
        subtracting the mean and dividing by the l2-norm.
        If you wish to standardize, please use
        :class:`~sklearn.preprocessing.StandardScaler` before calling ``fit``
        on an estimator with ``normalize=False``.

        .. deprecated:: 1.0
            ``normalize`` was deprecated in version 1.0 and will be removed in
            1.2.

    max_iter : int, default=1000
        The maximum number of iterations.

    tol : float, default=1e-4
        The tolerance for the optimization: if the updates are
        smaller than ``tol``, the optimization code checks the
        dual gap for optimality and continues until it is smaller
        than ``tol``.

    copy_X : bool, default=True
        If ``True``, X will be copied; else, it may be overwritten.

    cv : int, cross-validation generator or iterable, default=None
        Determines the cross-validation splitting strategy.
        Possible inputs for cv are:

        - None, to use the default 5-fold cross-validation,
        - int, to specify the number of folds.
        - :term:`CV splitter`,
        - An iterable yielding (train, test) splits as arrays of indices.

        For int/None inputs, :class:`KFold` is used.

        Refer :ref:`User Guide <cross_validation>` for the various
        cross-validation strategies that can be used here.

        .. versionchanged:: 0.22
            ``cv`` default value if None changed from 3-fold to 5-fold.

    verbose : bool or int, default=False
        Amount of verbosity.

    n_jobs : int, default=None
        Number of CPUs to use during the cross validation. Note that this is
        used only if multiple values for l1_ratio are given.
        ``None`` means 1 unless in a :obj:`joblib.parallel_backend` context.
        ``-1`` means using all processors. See :term:`Glossary <n_jobs>`
        for more details.

    random_state : int, RandomState instance, default=None
        The seed of the pseudo random number generator that selects a random
        feature to update. Used when ``selection`` == 'random'.
        Pass an int for reproducible output across multiple function calls.
        See :term:`Glossary <random_state>`.

    selection : {'cyclic', 'random'}, default='cyclic'
        If set to 'random', a random coefficient is updated every iteration
        rather than looping over features sequentially by default. This
        (setting to 'random') often leads to significantly faster convergence
        especially when tol is higher than 1e-4.

    Attributes
    ----------
    intercept_ : ndarray of shape (n_targets,)
        Independent term in decision function.

    coef_ : ndarray of shape (n_targets, n_features)
        Parameter vector (W in the cost function formula).
        Note that ``coef_`` stores the transpose of ``W``, ``W.T``.

    alpha_ : float
        The amount of penalization chosen by cross validation.

    mse_path_ : ndarray of shape (n_alphas, n_folds)
        Mean square error for the test set on each fold, varying alpha.

    alphas_ : ndarray of shape (n_alphas,)
        The grid of alphas used for fitting.

    n_iter_ : int
        Number of iterations run by the coordinate descent solver to reach
        the specified tolerance for the optimal alpha.

    dual_gap_ : float
        The dual gap at the end of the optimization for the optimal alpha.

    n_features_in_ : int
        Number of features seen during :term:`fit`.

        .. versionadded:: 0.24

    Examples
    --------
    >>> from sklearn.linear_model import MultiTaskLassoCV
    >>> from sklearn.datasets import make_regression
    >>> from sklearn.metrics import r2_score
    >>> X, y = make_regression(n_targets=2, noise=4, random_state=0)
    >>> reg = MultiTaskLassoCV(cv=5, random_state=0).fit(X, y)
    >>> r2_score(y, reg.predict(X))
    0.9994...
    >>> reg.alpha_
    0.5713...
    >>> reg.predict(X[:1,])
    array([[153.7971...,  94.9015...]])

    See Also
    --------
    MultiTaskElasticNet
    ElasticNetCV
    MultiTaskElasticNetCV

    Notes
    -----
    The algorithm used to fit the model is coordinate descent.

    To avoid unnecessary memory duplication the X and y arguments of the fit
    method should be directly passed as Fortran-contiguous numpy arrays.
    """

    path = staticmethod(lasso_path)

    def __init__(
        self,
        *,
        eps=1e-3,
        n_alphas=100,
        alphas=None,
        fit_intercept=True,
        normalize="deprecated",
        max_iter=1000,
        tol=1e-4,
        copy_X=True,
        cv=None,
        verbose=False,
        n_jobs=None,
        random_state=None,
        selection="cyclic",
    ):
        super().__init__(
            eps=eps,
            n_alphas=n_alphas,
            alphas=alphas,
            fit_intercept=fit_intercept,
            normalize=normalize,
            max_iter=max_iter,
            tol=tol,
            copy_X=copy_X,
            cv=cv,
            verbose=verbose,
            n_jobs=n_jobs,
            random_state=random_state,
            selection=selection,
        )

    def _get_estimator(self):
        return MultiTaskLasso().fit_requests(sample_weight=True)

    def _is_multitask(self):
        return True

    def _more_tags(self):
        return {"multioutput_only": True}

    # This is necessary as LinearModelCV now supports sample_weight while
    # MultiTaskElasticNet does not (yet).
    def fit(self, X, y):
        """Fit MultiTaskLasso model with coordinate descent.

        Fit is on grid of alphas and best alpha estimated by cross-validation.

        Parameters
        ----------
        X : ndarray of shape (n_samples, n_features)
            Data
        y : ndarray of shape (n_samples, n_targets)
            Target. Will be cast to X's dtype if necessary

        Returns
        -------
        self : object
        """
        return super().fit(X, y)<|MERGE_RESOLUTION|>--- conflicted
+++ resolved
@@ -1492,7 +1492,6 @@
         -------
         self : object
         """
-<<<<<<< HEAD
         if sample_weight is not None:
             kwargs["sample_weight"] = sample_weight
         router = (
@@ -1503,7 +1502,6 @@
         router.get_metadata_request(output="MetadataRequest").fit.validate_metadata(
             ignore_extras=False, **kwargs
         )
-=======
 
         # Do as _deprecate_normalize but without warning as it's raised
         # below during the refitting on the best alpha.
@@ -1511,7 +1509,6 @@
         if _normalize == "deprecated":
             _normalize = False
 
->>>>>>> 3a57efe4
         # This makes sure that there is no duplication in memory.
         # Dealing right with copy_X is important in the following:
         # Multiple functions touch X and subsamples of X and can induce a
@@ -1711,17 +1708,7 @@
         precompute = getattr(self, "precompute", None)
         if isinstance(precompute, str) and precompute == "auto":
             model.precompute = False
-<<<<<<< HEAD
         model.fit(X, y, **model_fit_params)
-=======
-
-        if sample_weight is None:
-            # MultiTaskElasticNetCV does not (yet) support sample_weight, even
-            # not sample_weight=None.
-            model.fit(X, y)
-        else:
-            model.fit(X, y, sample_weight=sample_weight)
->>>>>>> 3a57efe4
         if not hasattr(self, "l1_ratio"):
             del self.l1_ratio_
         self.coef_ = model.coef_
