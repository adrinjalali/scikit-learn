--- conflicted
+++ resolved
@@ -13,18 +13,6 @@
 from joblib import effective_n_jobs
 from scipy import optimize
 
-<<<<<<< HEAD
-from sklearn.metrics import get_scorer_names
-from sklearn.utils import metadata_routing
-
-from .._loss.loss import HalfBinomialLoss, HalfMultinomialLoss
-from ..base import _fit_context
-from ..metrics import get_scorer
-from ..model_selection import check_cv
-from ..preprocessing import LabelBinarizer, LabelEncoder
-from ..svm._base import _fit_liblinear
-from ..utils import (
-=======
 from sklearn._loss.loss import HalfBinomialLoss, HalfMultinomialLoss
 from sklearn.base import _fit_context
 from sklearn.linear_model._base import (
@@ -40,12 +28,12 @@
 from sklearn.preprocessing import LabelBinarizer, LabelEncoder
 from sklearn.svm._base import _fit_liblinear
 from sklearn.utils import (
->>>>>>> adb1ae76
     Bunch,
     check_array,
     check_consistent_length,
     check_random_state,
     compute_class_weight,
+    metadata_routing,
 )
 from sklearn.utils._param_validation import Hidden, Interval, StrOptions
 from sklearn.utils.extmath import row_norms, softmax
