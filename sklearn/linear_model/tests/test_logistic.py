--- conflicted
+++ resolved
@@ -2329,22 +2329,12 @@
     sample_weight[: len(y) // 2] = 2
     kwargs = {"sample_weight": sample_weight}
 
-<<<<<<< HEAD
     scorer1 = get_scorer("accuracy").set_score_request(sample_weight=False)
-    lr_cv1 = LogisticRegressionCV(scoring=scorer1)
-    lr_cv1.fit(X, y, **kwargs)
-
-    scorer2 = get_scorer("accuracy").set_score_request(sample_weight=True)
-    lr_cv2 = LogisticRegressionCV(scoring=scorer2)
-=======
-    scorer1 = get_scorer("accuracy")
     lr_cv1 = LogisticRegressionCV(scoring=scorer1, tol=3e-6)
     lr_cv1.fit(X, y, **kwargs)
 
-    scorer2 = get_scorer("accuracy")
-    scorer2.set_score_request(sample_weight=True)
+    scorer2 = get_scorer("accuracy").set_score_request(sample_weight=True)
     lr_cv2 = LogisticRegressionCV(scoring=scorer2, tol=3e-6)
->>>>>>> adb1ae76
     lr_cv2.fit(X, y, **kwargs)
 
     assert not np.allclose(lr_cv1.scores_[1], lr_cv2.scores_[1])
