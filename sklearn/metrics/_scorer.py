"""
The :mod:`sklearn.metrics.scorer` submodule implements a flexible
interface for model selection and evaluation using
arbitrary score functions.

A scorer object is a callable that can be passed to
:class:`~sklearn.model_selection.GridSearchCV` or
:func:`sklearn.model_selection.cross_val_score` as the ``scoring``
parameter, to specify how a model should be evaluated.

The signature of the call is ``(estimator, X, y)`` where ``estimator``
is the model to be evaluated, ``X`` is the test data and ``y`` is the
ground truth labeling (or ``None`` in the case of unsupervised models).
"""

# Authors: The scikit-learn developers
# SPDX-License-Identifier: BSD-3-Clause

import copy
import warnings
from collections import Counter
from functools import partial
from inspect import signature
from numbers import Integral
from traceback import format_exc

import numpy as np

from sklearn.base import is_regressor
from sklearn.metrics import (
    accuracy_score,
    average_precision_score,
    balanced_accuracy_score,
    brier_score_loss,
    class_likelihood_ratios,
    d2_absolute_error_score,
    explained_variance_score,
    f1_score,
    jaccard_score,
    log_loss,
    matthews_corrcoef,
    max_error,
    mean_absolute_error,
    mean_absolute_percentage_error,
    mean_gamma_deviance,
    mean_poisson_deviance,
    mean_squared_error,
    mean_squared_log_error,
    median_absolute_error,
    precision_score,
    r2_score,
    recall_score,
    roc_auc_score,
    root_mean_squared_error,
    root_mean_squared_log_error,
    top_k_accuracy_score,
)
from sklearn.metrics.cluster import (
    adjusted_mutual_info_score,
    adjusted_rand_score,
    completeness_score,
    fowlkes_mallows_score,
    homogeneity_score,
    mutual_info_score,
    normalized_mutual_info_score,
    rand_score,
    v_measure_score,
)
from sklearn.utils import Bunch
from sklearn.utils._param_validation import (
    HasMethods,
    Hidden,
    StrOptions,
    validate_params,
)
from sklearn.utils._response import _get_response_values
from sklearn.utils.metadata_routing import (
    MetadataRequest,
    MetadataRouter,
    MethodMapping,
    _MetadataRequester,
    _raise_for_params,
    _routing_enabled,
    get_routing_for_object,
    process_routing,
)
from sklearn.utils.validation import _check_response_method


def _cached_call(cache, estimator, response_method, *args, **kwargs):
    """Call estimator with method and args and kwargs."""
    if cache is not None and response_method in cache:
        return cache[response_method]

    result, _ = _get_response_values(
        estimator, *args, response_method=response_method, **kwargs
    )

    if cache is not None:
        cache[response_method] = result

    return result


def _get_func_repr_or_name(func):
    """Returns the name of the function or repr of a partial."""
    if isinstance(func, partial):
        return repr(func)

    return func.__name__


class _MultimetricScorer:
    """Callable for multimetric scoring used to avoid repeated calls
    to `predict_proba`, `predict`, and `decision_function`.

    `_MultimetricScorer` will return a dictionary of scores corresponding to
    the scorers in the dictionary. Note that `_MultimetricScorer` can be
    created with a dictionary with one key  (i.e. only one actual scorer).

    Parameters
    ----------
    scorers : dict
        Dictionary mapping names to callable scorers.

    raise_exc : bool, default=True
        Whether to raise the exception in `__call__` or not. If set to `False`
        a formatted string of the exception details is passed as result of
        the failing scorer.
    """

    def __init__(self, *, scorers, raise_exc=True):
        self._scorers = scorers
        self._raise_exc = raise_exc

    def __call__(self, estimator, *args, **kwargs):
        """Evaluate predicted target values."""
        scores = {}
        cache = {} if self._use_cache(estimator) else None
        cached_call = partial(_cached_call, cache)

        if _routing_enabled():
            routed_params = process_routing(self, "score", **kwargs)
        else:
            # Scorers all get the same args, and get all of them except sample_weight.
            # Only the ones having `sample_weight` in their signature will receive it.
            # This does not work for metadata other than sample_weight, and for those
            # users have to enable metadata routing.
            common_kwargs = {
                arg: value for arg, value in kwargs.items() if arg != "sample_weight"
            }
            routed_params = Bunch(
                **{name: Bunch(score=common_kwargs.copy()) for name in self._scorers}
            )
            if "sample_weight" in kwargs:
                for name, scorer in self._scorers.items():
                    if scorer._accept_sample_weight():
                        routed_params[name].score["sample_weight"] = kwargs[
                            "sample_weight"
                        ]

        for name, scorer in self._scorers.items():
            try:
                if isinstance(scorer, _BaseScorer):
                    score = scorer._score(
                        cached_call, estimator, *args, **routed_params.get(name).score
                    )
                else:
                    score = scorer(estimator, *args, **routed_params.get(name).score)
                scores[name] = score
            except Exception as e:
                if self._raise_exc:
                    raise e
                else:
                    scores[name] = format_exc()
        return scores

    def __repr__(self):
        scorers = ", ".join([f'"{s}"' for s in self._scorers])
        return f"MultiMetricScorer({scorers})"

    def _accept_sample_weight(self):
        # TODO(slep006): remove when metadata routing is the only way
        return any(scorer._accept_sample_weight() for scorer in self._scorers.values())

    def _use_cache(self, estimator):
        """Return True if using a cache is beneficial, thus when a response method will
        be called several time.
        """
        if len(self._scorers) == 1:  # Only one scorer
            return False

        counter = Counter(
            [
                _check_response_method(estimator, scorer._response_method).__name__
                for scorer in self._scorers.values()
                if isinstance(scorer, _BaseScorer)
            ]
        )
        if any(val > 1 for val in counter.values()):
            # The exact same response method or iterable of response methods
            # will be called more than once.
            return True

        return False

    def get_metadata_routing(self):
        """Get metadata routing of this object.

        Please check :ref:`User Guide <metadata_routing>` on how the routing
        mechanism works.

        .. versionadded:: 1.3

        Returns
        -------
        routing : MetadataRouter
            A :class:`~utils.metadata_routing.MetadataRouter` encapsulating
            routing information.
        """
        return MetadataRouter(owner=self).add(
            **self._scorers,
            method_mapping=MethodMapping().add(caller="score", callee="score"),
        )


class _BaseScorer(_MetadataRequester):
    """Base scorer that is used as `scorer(estimator, X, y_true)`.

    Parameters
    ----------
    score_func : callable
        The score function to use. It will be called as
        `score_func(y_true, y_pred, **kwargs)`.

    sign : int
        Either 1 or -1 to returns the score with `sign * score_func(estimator, X, y)`.
        Thus, `sign` defined if higher scores are better or worse.

    kwargs : dict
        Additional parameters to pass to the score function.

    response_method : str
        The method to call on the estimator to get the response values.
    """

    def __init__(self, score_func, sign, kwargs, response_method="predict"):
        self._score_func = score_func
        self._sign = sign
        self._kwargs = kwargs
        self._response_method = response_method
        # TODO (1.8): remove in 1.8 (scoring="max_error" has been deprecated in 1.6)
        self._deprecation_msg = None

    def _get_pos_label(self):
        if "pos_label" in self._kwargs:
            return self._kwargs["pos_label"]
        score_func_params = signature(self._score_func).parameters
        if "pos_label" in score_func_params:
            return score_func_params["pos_label"].default
        return None

    def _accept_sample_weight(self):
        # TODO(slep006): remove when metadata routing is the only way
        return "sample_weight" in signature(self._score_func).parameters

    def __repr__(self):
        sign_string = "" if self._sign > 0 else ", greater_is_better=False"
        response_method_string = f", response_method={self._response_method!r}"
        kwargs_string = "".join([f", {k}={v}" for k, v in self._kwargs.items()])

        return (
            f"make_scorer({_get_func_repr_or_name(self._score_func)}{sign_string}"
            f"{response_method_string}{kwargs_string})"
        )

    def _routing_repr(self):
        return repr(self)

    def __call__(self, estimator, X, y_true, sample_weight=None, **kwargs):
        """Evaluate predicted target values for X relative to y_true.

        Parameters
        ----------
        estimator : object
            Trained estimator to use for scoring. Must have a predict_proba
            method; the output of that is used to compute the score.

        X : {array-like, sparse matrix}
            Test data that will be fed to estimator.predict.

        y_true : array-like
            Gold standard target values for X.

        sample_weight : array-like of shape (n_samples,), default=None
            Sample weights.

        **kwargs : dict
            Other parameters passed to the scorer. Refer to
            :func:`set_score_request` for more details.

            Only available if `enable_metadata_routing=True`. See the
            :ref:`User Guide <metadata_routing>`.

            .. versionadded:: 1.3

        Returns
        -------
        score : float
            Score function applied to prediction of estimator on X.
        """
        # TODO (1.8): remove in 1.8 (scoring="max_error" has been deprecated in 1.6)
        if self._deprecation_msg is not None:
            warnings.warn(
                self._deprecation_msg, category=DeprecationWarning, stacklevel=2
            )

        _raise_for_params(kwargs, self, None)

        _kwargs = copy.deepcopy(kwargs)
        if sample_weight is not None:
            _kwargs["sample_weight"] = sample_weight

        return self._score(partial(_cached_call, None), estimator, X, y_true, **_kwargs)

    def _warn_overlap(self, message, kwargs):
        """Warn if there is any overlap between ``self._kwargs`` and ``kwargs``.

        This method is intended to be used to check for overlap between
        ``self._kwargs`` and ``kwargs`` passed as metadata.
        """
        _kwargs = set() if self._kwargs is None else set(self._kwargs.keys())
        overlap = _kwargs.intersection(kwargs.keys())
        if overlap:
            warnings.warn(
                f"{message} Overlapping parameters are: {overlap}", UserWarning
            )

    def set_score_request(self, **kwargs):
        """Set requested parameters by the scorer.

        Please see :ref:`User Guide <metadata_routing>` on how the routing
        mechanism works.

        .. versionadded:: 1.3

        Parameters
        ----------
        kwargs : dict
            Arguments should be of the form ``param_name=alias``, and `alias`
            can be one of ``{True, False, None, str}``.
        """
        if not _routing_enabled():
            raise RuntimeError(
                "This method is only available when metadata routing is enabled."
                " You can enable it using"
                " sklearn.set_config(enable_metadata_routing=True)."
            )

        self._warn_overlap(
            message=(
                "You are setting metadata request for parameters which are "
                "already set as kwargs for this metric. These set values will be "
                "overridden by passed metadata if provided. Please pass them either "
                "as metadata or kwargs to `make_scorer`."
            ),
            kwargs=kwargs,
        )
        self._metadata_request = MetadataRequest(owner=self)
        for param, alias in kwargs.items():
            self._metadata_request.score.add_request(param=param, alias=alias)
        return self


class _Scorer(_BaseScorer):
    def _score(self, method_caller, estimator, X, y_true, **kwargs):
        """Evaluate the response method of `estimator` on `X` and `y_true`.

        Parameters
        ----------
        method_caller : callable
            Returns predictions given an estimator, method name, and other
            arguments, potentially caching results.

        estimator : object
            Trained estimator to use for scoring.

        X : {array-like, sparse matrix}
            Test data that will be fed to clf.decision_function or
            clf.predict_proba.

        y_true : array-like
            Gold standard target values for X. These must be class labels,
            not decision function values.

        **kwargs : dict
            Other parameters passed to the scorer. Refer to
            :func:`set_score_request` for more details.

        Returns
        -------
        score : float
            Score function applied to prediction of estimator on X.
        """
        self._warn_overlap(
            message=(
                "There is an overlap between set kwargs of this scorer instance and"
                " passed metadata. Please pass them either as kwargs to `make_scorer`"
                " or metadata, but not both."
            ),
            kwargs=kwargs,
        )

        pos_label = None if is_regressor(estimator) else self._get_pos_label()
        response_method = _check_response_method(estimator, self._response_method)
        y_pred = method_caller(
            estimator,
            _get_response_method_name(response_method),
            X,
            pos_label=pos_label,
        )

        scoring_kwargs = {**self._kwargs, **kwargs}
        return self._sign * self._score_func(y_true, y_pred, **scoring_kwargs)


@validate_params(
    {
        "scoring": [str, callable, None],
    },
    prefer_skip_nested_validation=True,
)
def get_scorer(scoring):
    """Get a scorer from string.

    Read more in the :ref:`User Guide <scoring_parameter>`.
    :func:`~sklearn.metrics.get_scorer_names` can be used to retrieve the names
    of all available scorers.

    Parameters
    ----------
    scoring : str, callable or None
        Scoring method as string. If callable it is returned as is.
        If None, returns None.

    Returns
    -------
    scorer : callable
        The scorer.

    Notes
    -----
    When passed a string, this function always returns a copy of the scorer
    object. Calling `get_scorer` twice for the same scorer results in two
    separate scorer objects.

    Examples
    --------
    >>> import numpy as np
    >>> from sklearn.dummy import DummyClassifier
    >>> from sklearn.metrics import get_scorer
    >>> X = np.reshape([0, 1, -1, -0.5, 2], (-1, 1))
    >>> y = np.array([0, 1, 1, 0, 1])
    >>> classifier = DummyClassifier(strategy="constant", constant=0).fit(X, y)
    >>> accuracy = get_scorer("accuracy")
    >>> accuracy(classifier, X, y)
    0.4
    """
    if isinstance(scoring, str):
        try:
            if scoring == "max_error":
                # TODO (1.8): scoring="max_error" has been deprecated in 1.6,
                # remove in 1.8
                scorer = max_error_scorer
            else:
                scorer = copy.deepcopy(_SCORERS[scoring])
        except KeyError:
            raise ValueError(
                "%r is not a valid scoring value. "
                "Use sklearn.metrics.get_scorer_names() "
                "to get valid options." % scoring
            )
    else:
        scorer = scoring
    return scorer


class _PassthroughScorer(_MetadataRequester):
    # Passes scoring of estimator's `score` method back to estimator if scoring
    # is `None`.

    def __init__(self, estimator):
        self._estimator = estimator

<<<<<<< HEAD
        requests = MetadataRequest(owner=self)
        try:
            requests.score = copy.deepcopy(estimator._metadata_request.score)
        except AttributeError:
            try:
                requests.score = copy.deepcopy(estimator._get_default_requests().score)
            except AttributeError:
                pass

        self._metadata_request = requests

=======
>>>>>>> 3a7f7ab0
    def __call__(self, estimator, *args, **kwargs):
        """Method that wraps estimator.score"""
        return estimator.score(*args, **kwargs)

    def __repr__(self):
        return f"{type(self._estimator).__name__}.score"

    def _routing_repr(self):
        return repr(self)

    def _accept_sample_weight(self):
        # TODO(slep006): remove when metadata routing is the only way
        return "sample_weight" in signature(self._estimator.score).parameters

    def get_metadata_routing(self):
        """Get requested data properties.

        Please check :ref:`User Guide <metadata_routing>` on how the routing
        mechanism works.

        .. versionadded:: 1.3

        Returns
        -------
        routing : MetadataRouter
            A :class:`~utils.metadata_routing.MetadataRouter` encapsulating
            routing information.
        """
        return get_routing_for_object(self._estimator)


def _check_multimetric_scoring(estimator, scoring):
    """Check the scoring parameter in cases when multiple metrics are allowed.

    In addition, multimetric scoring leverages a caching mechanism to not call the same
    estimator response method multiple times. Hence, the scorer is modified to only use
    a single response method given a list of response methods and the estimator.

    Parameters
    ----------
    estimator : sklearn estimator instance
        The estimator for which the scoring will be applied.

    scoring : list, tuple or dict
        Strategy to evaluate the performance of the cross-validated model on
        the test set.

        The possibilities are:

        - a list or tuple of unique strings;
        - a callable returning a dictionary where they keys are the metric
          names and the values are the metric scores;
        - a dictionary with metric names as keys and callables a values.

        See :ref:`multimetric_grid_search` for an example.

    Returns
    -------
    scorers_dict : dict
        A dict mapping each scorer name to its validated scorer.
    """
    err_msg_generic = (
        f"scoring is invalid (got {scoring!r}). Refer to the "
        "scoring glossary for details: "
        "https://scikit-learn.org/stable/glossary.html#term-scoring"
    )

    if isinstance(scoring, (list, tuple, set)):
        err_msg = (
            "The list/tuple elements must be unique strings of predefined scorers. "
        )
        try:
            keys = set(scoring)
        except TypeError as e:
            raise ValueError(err_msg) from e

        if len(keys) != len(scoring):
            raise ValueError(
                f"{err_msg} Duplicate elements were found in"
                f" the given list. {scoring!r}"
            )
        elif len(keys) > 0:
            if not all(isinstance(k, str) for k in keys):
                if any(callable(k) for k in keys):
                    raise ValueError(
                        f"{err_msg} One or more of the elements "
                        "were callables. Use a dict of score "
                        "name mapped to the scorer callable. "
                        f"Got {scoring!r}"
                    )
                else:
                    raise ValueError(
                        f"{err_msg} Non-string types were found "
                        f"in the given list. Got {scoring!r}"
                    )
            scorers = {
                scorer: check_scoring(estimator, scoring=scorer) for scorer in scoring
            }
        else:
            raise ValueError(f"{err_msg} Empty list was given. {scoring!r}")

    elif isinstance(scoring, dict):
        keys = set(scoring)
        if not all(isinstance(k, str) for k in keys):
            raise ValueError(
                "Non-string types were found in the keys of "
                f"the given dict. scoring={scoring!r}"
            )
        if len(keys) == 0:
            raise ValueError(f"An empty dict was passed. {scoring!r}")
        scorers = {
            key: check_scoring(estimator, scoring=scorer)
            for key, scorer in scoring.items()
        }
    else:
        raise ValueError(err_msg_generic)

    return scorers


def _get_response_method_name(response_method):
    try:
        return response_method.__name__
    except AttributeError:
        return _get_response_method_name(response_method.func)


@validate_params(
    {
        "score_func": [callable],
        "response_method": [
            None,
            list,
            tuple,
            StrOptions({"predict", "predict_proba", "decision_function"}),
            Hidden(StrOptions({"default"})),
        ],
        "greater_is_better": ["boolean"],
    },
    prefer_skip_nested_validation=True,
)
def make_scorer(
    score_func, *, response_method="default", greater_is_better=True, **kwargs
):
    """Make a scorer from a performance metric or loss function.

    A scorer is a wrapper around an arbitrary metric or loss function that is called
    with the signature `scorer(estimator, X, y_true, **kwargs)`.

    It is accepted in all scikit-learn estimators or functions allowing a `scoring`
    parameter.

    The parameter `response_method` allows to specify which method of the estimator
    should be used to feed the scoring/loss function.

    Read more in the :ref:`User Guide <scoring_callable>`.

    Parameters
    ----------
    score_func : callable
        Score function (or loss function) with signature
        ``score_func(y, y_pred, **kwargs)``.

    response_method : {"predict_proba", "decision_function", "predict"} or \
            list/tuple of such str, default=None

        Specifies the response method to use get prediction from an estimator
        (i.e. :term:`predict_proba`, :term:`decision_function` or
        :term:`predict`). Possible choices are:

        - if `str`, it corresponds to the name to the method to return;
        - if a list or tuple of `str`, it provides the method names in order of
          preference. The method returned corresponds to the first method in
          the list and which is implemented by `estimator`.
        - if `None`, it is equivalent to `"predict"`.

        .. versionadded:: 1.4

        .. deprecated:: 1.6
            None is equivalent to 'predict' and is deprecated. It will be removed in
            version 1.8.

    greater_is_better : bool, default=True
        Whether `score_func` is a score function (default), meaning high is
        good, or a loss function, meaning low is good. In the latter case, the
        scorer object will sign-flip the outcome of the `score_func`.

    **kwargs : additional arguments
        Additional parameters to be passed to `score_func`.

    Returns
    -------
    scorer : callable
        Callable object that returns a scalar score; greater is better.

    Examples
    --------
    >>> from sklearn.metrics import fbeta_score, make_scorer
    >>> ftwo_scorer = make_scorer(fbeta_score, beta=2)
    >>> ftwo_scorer
    make_scorer(fbeta_score, response_method='predict', beta=2)
    >>> from sklearn.model_selection import GridSearchCV
    >>> from sklearn.svm import LinearSVC
    >>> grid = GridSearchCV(LinearSVC(), param_grid={'C': [1, 10]},
    ...                     scoring=ftwo_scorer)
    """
    sign = 1 if greater_is_better else -1

    if response_method is None:
        warnings.warn(
            "response_method=None is deprecated in version 1.6 and will be removed "
            "in version 1.8. Leave it to its default value to avoid this warning.",
            FutureWarning,
        )
        response_method = "predict"
    elif response_method == "default":
        response_method = "predict"

    return _Scorer(score_func, sign, kwargs, response_method)


# Standard regression scores
explained_variance_scorer = make_scorer(explained_variance_score)
r2_scorer = make_scorer(r2_score)
neg_max_error_scorer = make_scorer(max_error, greater_is_better=False)
max_error_scorer = make_scorer(max_error, greater_is_better=False)
# TODO (1.8): remove in 1.8 (scoring="max_error" has been deprecated in 1.6)
deprecation_msg = (
    "Scoring method max_error was renamed to "
    "neg_max_error in version 1.6 and will "
    "be removed in 1.8."
)
max_error_scorer._deprecation_msg = deprecation_msg
neg_mean_squared_error_scorer = make_scorer(mean_squared_error, greater_is_better=False)
neg_mean_squared_log_error_scorer = make_scorer(
    mean_squared_log_error, greater_is_better=False
)
neg_mean_absolute_error_scorer = make_scorer(
    mean_absolute_error, greater_is_better=False
)
neg_mean_absolute_percentage_error_scorer = make_scorer(
    mean_absolute_percentage_error, greater_is_better=False
)
neg_median_absolute_error_scorer = make_scorer(
    median_absolute_error, greater_is_better=False
)
neg_root_mean_squared_error_scorer = make_scorer(
    root_mean_squared_error, greater_is_better=False
)
neg_root_mean_squared_log_error_scorer = make_scorer(
    root_mean_squared_log_error, greater_is_better=False
)
neg_mean_poisson_deviance_scorer = make_scorer(
    mean_poisson_deviance, greater_is_better=False
)

neg_mean_gamma_deviance_scorer = make_scorer(
    mean_gamma_deviance, greater_is_better=False
)
d2_absolute_error_scorer = make_scorer(d2_absolute_error_score)

# Standard Classification Scores
accuracy_scorer = make_scorer(accuracy_score)
balanced_accuracy_scorer = make_scorer(balanced_accuracy_score)
matthews_corrcoef_scorer = make_scorer(matthews_corrcoef)


def positive_likelihood_ratio(y_true, y_pred):
    return class_likelihood_ratios(y_true, y_pred, replace_undefined_by=1.0)[0]


def negative_likelihood_ratio(y_true, y_pred):
    return class_likelihood_ratios(y_true, y_pred, replace_undefined_by=1.0)[1]


positive_likelihood_ratio_scorer = make_scorer(positive_likelihood_ratio)
neg_negative_likelihood_ratio_scorer = make_scorer(
    negative_likelihood_ratio, greater_is_better=False
)

# Score functions that need decision values
top_k_accuracy_scorer = make_scorer(
    top_k_accuracy_score,
    greater_is_better=True,
    response_method=("decision_function", "predict_proba"),
)
roc_auc_scorer = make_scorer(
    roc_auc_score,
    greater_is_better=True,
    response_method=("decision_function", "predict_proba"),
)
average_precision_scorer = make_scorer(
    average_precision_score,
    response_method=("decision_function", "predict_proba"),
)
roc_auc_ovo_scorer = make_scorer(
    roc_auc_score, response_method="predict_proba", multi_class="ovo"
)
roc_auc_ovo_weighted_scorer = make_scorer(
    roc_auc_score,
    response_method="predict_proba",
    multi_class="ovo",
    average="weighted",
)
roc_auc_ovr_scorer = make_scorer(
    roc_auc_score, response_method="predict_proba", multi_class="ovr"
)
roc_auc_ovr_weighted_scorer = make_scorer(
    roc_auc_score,
    response_method="predict_proba",
    multi_class="ovr",
    average="weighted",
)

# Score function for probabilistic classification
neg_log_loss_scorer = make_scorer(
    log_loss, greater_is_better=False, response_method="predict_proba"
)
neg_brier_score_scorer = make_scorer(
    brier_score_loss, greater_is_better=False, response_method="predict_proba"
)
brier_score_loss_scorer = make_scorer(
    brier_score_loss, greater_is_better=False, response_method="predict_proba"
)


# Clustering scores
adjusted_rand_scorer = make_scorer(adjusted_rand_score)
rand_scorer = make_scorer(rand_score)
homogeneity_scorer = make_scorer(homogeneity_score)
completeness_scorer = make_scorer(completeness_score)
v_measure_scorer = make_scorer(v_measure_score)
mutual_info_scorer = make_scorer(mutual_info_score)
adjusted_mutual_info_scorer = make_scorer(adjusted_mutual_info_score)
normalized_mutual_info_scorer = make_scorer(normalized_mutual_info_score)
fowlkes_mallows_scorer = make_scorer(fowlkes_mallows_score)


_SCORERS = dict(
    explained_variance=explained_variance_scorer,
    r2=r2_scorer,
    neg_max_error=neg_max_error_scorer,
    matthews_corrcoef=matthews_corrcoef_scorer,
    neg_median_absolute_error=neg_median_absolute_error_scorer,
    neg_mean_absolute_error=neg_mean_absolute_error_scorer,
    neg_mean_absolute_percentage_error=neg_mean_absolute_percentage_error_scorer,
    neg_mean_squared_error=neg_mean_squared_error_scorer,
    neg_mean_squared_log_error=neg_mean_squared_log_error_scorer,
    neg_root_mean_squared_error=neg_root_mean_squared_error_scorer,
    neg_root_mean_squared_log_error=neg_root_mean_squared_log_error_scorer,
    neg_mean_poisson_deviance=neg_mean_poisson_deviance_scorer,
    neg_mean_gamma_deviance=neg_mean_gamma_deviance_scorer,
    d2_absolute_error_score=d2_absolute_error_scorer,
    accuracy=accuracy_scorer,
    top_k_accuracy=top_k_accuracy_scorer,
    roc_auc=roc_auc_scorer,
    roc_auc_ovr=roc_auc_ovr_scorer,
    roc_auc_ovo=roc_auc_ovo_scorer,
    roc_auc_ovr_weighted=roc_auc_ovr_weighted_scorer,
    roc_auc_ovo_weighted=roc_auc_ovo_weighted_scorer,
    balanced_accuracy=balanced_accuracy_scorer,
    average_precision=average_precision_scorer,
    neg_log_loss=neg_log_loss_scorer,
    neg_brier_score=neg_brier_score_scorer,
    positive_likelihood_ratio=positive_likelihood_ratio_scorer,
    neg_negative_likelihood_ratio=neg_negative_likelihood_ratio_scorer,
    # Cluster metrics that use supervised evaluation
    adjusted_rand_score=adjusted_rand_scorer,
    rand_score=rand_scorer,
    homogeneity_score=homogeneity_scorer,
    completeness_score=completeness_scorer,
    v_measure_score=v_measure_scorer,
    mutual_info_score=mutual_info_scorer,
    adjusted_mutual_info_score=adjusted_mutual_info_scorer,
    normalized_mutual_info_score=normalized_mutual_info_scorer,
    fowlkes_mallows_score=fowlkes_mallows_scorer,
)


def get_scorer_names():
    """Get the names of all available scorers.

    These names can be passed to :func:`~sklearn.metrics.get_scorer` to
    retrieve the scorer object.

    Returns
    -------
    list of str
        Names of all available scorers.

    Examples
    --------
    >>> from sklearn.metrics import get_scorer_names
    >>> all_scorers = get_scorer_names()
    >>> type(all_scorers)
    <class 'list'>
    >>> all_scorers[:3]
    ['accuracy', 'adjusted_mutual_info_score', 'adjusted_rand_score']
    >>> "roc_auc" in all_scorers
    True
    """
    return sorted(_SCORERS.keys())


for name, metric in [
    ("precision", precision_score),
    ("recall", recall_score),
    ("f1", f1_score),
    ("jaccard", jaccard_score),
]:
    _SCORERS[name] = make_scorer(metric, average="binary")
    for average in ["macro", "micro", "samples", "weighted"]:
        qualified_name = "{0}_{1}".format(name, average)
        _SCORERS[qualified_name] = make_scorer(metric, pos_label=None, average=average)


@validate_params(
    {
        "estimator": [HasMethods("fit"), None],
        "scoring": [
            StrOptions(set(get_scorer_names())),
            callable,
            list,
            set,
            tuple,
            dict,
            None,
        ],
        "allow_none": ["boolean"],
        "raise_exc": ["boolean"],
    },
    prefer_skip_nested_validation=True,
)
def check_scoring(estimator=None, scoring=None, *, allow_none=False, raise_exc=True):
    """Determine scorer from user options.

    A TypeError will be thrown if the estimator cannot be scored.

    Parameters
    ----------
    estimator : estimator object implementing 'fit' or None, default=None
        The object to use to fit the data. If `None`, then this function may error
        depending on `allow_none`.

    scoring : str, callable, list, tuple, set, or dict, default=None
        Scorer to use. If `scoring` represents a single score, one can use:

        - a single string (see :ref:`scoring_string_names`);
        - a callable (see :ref:`scoring_callable`) that returns a single value;
        - `None`, the `estimator`'s
          :ref:`default evaluation criterion <scoring_api_overview>` is used.

        If `scoring` represents multiple scores, one can use:

        - a list, tuple or set of unique strings;
        - a callable returning a dictionary where the keys are the metric names and the
          values are the metric scorers;
        - a dictionary with metric names as keys and callables a values. The callables
          need to have the signature `callable(estimator, X, y)`.

    allow_none : bool, default=False
        Whether to return None or raise an error if no `scoring` is specified and the
        estimator has no `score` method.

    raise_exc : bool, default=True
        Whether to raise an exception (if a subset of the scorers in multimetric scoring
        fails) or to return an error code.

        - If set to `True`, raises the failing scorer's exception.
        - If set to `False`, a formatted string of the exception details is passed as
          result of the failing scorer(s).

        This applies if `scoring` is list, tuple, set, or dict. Ignored if `scoring` is
        a str or a callable.

        .. versionadded:: 1.6

    Returns
    -------
    scoring : callable
        A scorer callable object / function with signature ``scorer(estimator, X, y)``.

    Examples
    --------
    >>> from sklearn.datasets import load_iris
    >>> from sklearn.metrics import check_scoring
    >>> from sklearn.tree import DecisionTreeClassifier
    >>> X, y = load_iris(return_X_y=True)
    >>> classifier = DecisionTreeClassifier(max_depth=2).fit(X, y)
    >>> scorer = check_scoring(classifier, scoring='accuracy')
    >>> scorer(classifier, X, y)
    0.96...

    >>> from sklearn.metrics import make_scorer, accuracy_score, mean_squared_log_error
    >>> X, y = load_iris(return_X_y=True)
    >>> y *= -1
    >>> clf = DecisionTreeClassifier().fit(X, y)
    >>> scoring = {
    ...     "accuracy": make_scorer(accuracy_score),
    ...     "mean_squared_log_error": make_scorer(mean_squared_log_error),
    ... }
    >>> scoring_call = check_scoring(estimator=clf, scoring=scoring, raise_exc=False)
    >>> scores = scoring_call(clf, X, y)
    >>> scores
    {'accuracy': 1.0, 'mean_squared_log_error': 'Traceback ...'}
    """
    if isinstance(scoring, str):
        return get_scorer(scoring)
    if callable(scoring):
        # Heuristic to ensure user has not passed a metric
        module = getattr(scoring, "__module__", None)
        if (
            hasattr(module, "startswith")
            and module.startswith("sklearn.metrics.")
            and not module.startswith("sklearn.metrics._scorer")
            and not module.startswith("sklearn.metrics.tests.")
        ):
            raise ValueError(
                "scoring value %r looks like it is a metric "
                "function rather than a scorer. A scorer should "
                "require an estimator as its first parameter. "
                "Please use `make_scorer` to convert a metric "
                "to a scorer." % scoring
            )
        return get_scorer(scoring)
    if isinstance(scoring, (list, tuple, set, dict)):
        scorers = _check_multimetric_scoring(estimator, scoring=scoring)
        return _MultimetricScorer(scorers=scorers, raise_exc=raise_exc)
    if scoring is None:
        if hasattr(estimator, "score"):
            return _PassthroughScorer(estimator)
        elif allow_none:
            return None
        else:
            raise TypeError(
                "If no scoring is specified, the estimator passed should "
                "have a 'score' method. The estimator %r does not." % estimator
            )


def _threshold_scores_to_class_labels(y_score, threshold, classes, pos_label):
    """Threshold `y_score` and return the associated class labels."""
    if pos_label is None:
        map_thresholded_score_to_label = np.array([0, 1])
    else:
        pos_label_idx = np.flatnonzero(classes == pos_label)[0]
        neg_label_idx = np.flatnonzero(classes != pos_label)[0]
        map_thresholded_score_to_label = np.array([neg_label_idx, pos_label_idx])

    return classes[map_thresholded_score_to_label[(y_score >= threshold).astype(int)]]


class _CurveScorer(_BaseScorer):
    """Scorer taking a continuous response and output a score for each threshold.

    Parameters
    ----------
    score_func : callable
        The score function to use. It will be called as
        `score_func(y_true, y_pred, **kwargs)`.

    sign : int
        Either 1 or -1 to returns the score with `sign * score_func(estimator, X, y)`.
        Thus, `sign` defined if higher scores are better or worse.

    kwargs : dict
        Additional parameters to pass to the score function.

    thresholds : int or array-like
        Related to the number of decision thresholds for which we want to compute the
        score. If an integer, it will be used to generate `thresholds` thresholds
        uniformly distributed between the minimum and maximum predicted scores. If an
        array-like, it will be used as the thresholds.

    response_method : str
        The method to call on the estimator to get the response values.
    """

    def __init__(self, score_func, sign, kwargs, thresholds, response_method):
        super().__init__(
            score_func=score_func,
            sign=sign,
            kwargs=kwargs,
            response_method=response_method,
        )
        self._thresholds = thresholds

    @classmethod
    def from_scorer(cls, scorer, response_method, thresholds):
        """Create a continuous scorer from a normal scorer."""
        instance = cls(
            score_func=scorer._score_func,
            sign=scorer._sign,
            response_method=response_method,
            thresholds=thresholds,
            kwargs=scorer._kwargs,
        )
        # transfer the metadata request
        instance._metadata_request = scorer._get_metadata_request()
        return instance

    def _score(self, method_caller, estimator, X, y_true, **kwargs):
        """Evaluate predicted target values for X relative to y_true.

        Parameters
        ----------
        method_caller : callable
            Returns predictions given an estimator, method name, and other
            arguments, potentially caching results.

        estimator : object
            Trained estimator to use for scoring.

        X : {array-like, sparse matrix} of shape (n_samples, n_features)
            Test data that will be fed to estimator.predict.

        y_true : array-like of shape (n_samples,)
            Gold standard target values for X.

        **kwargs : dict
            Other parameters passed to the scorer. Refer to
            :func:`set_score_request` for more details.

        Returns
        -------
        scores : ndarray of shape (thresholds,)
            The scores associated to each threshold.

        potential_thresholds : ndarray of shape (thresholds,)
            The potential thresholds used to compute the scores.
        """
        pos_label = self._get_pos_label()
        y_score = method_caller(
            estimator, self._response_method, X, pos_label=pos_label
        )

        scoring_kwargs = {**self._kwargs, **kwargs}
        if isinstance(self._thresholds, Integral):
            potential_thresholds = np.linspace(
                np.min(y_score), np.max(y_score), self._thresholds
            )
        else:
            potential_thresholds = np.asarray(self._thresholds)
        score_thresholds = [
            self._sign
            * self._score_func(
                y_true,
                _threshold_scores_to_class_labels(
                    y_score, th, estimator.classes_, pos_label
                ),
                **scoring_kwargs,
            )
            for th in potential_thresholds
        ]
        return np.array(score_thresholds), potential_thresholds<|MERGE_RESOLUTION|>--- conflicted
+++ resolved
@@ -492,20 +492,6 @@
     def __init__(self, estimator):
         self._estimator = estimator
 
-<<<<<<< HEAD
-        requests = MetadataRequest(owner=self)
-        try:
-            requests.score = copy.deepcopy(estimator._metadata_request.score)
-        except AttributeError:
-            try:
-                requests.score = copy.deepcopy(estimator._get_default_requests().score)
-            except AttributeError:
-                pass
-
-        self._metadata_request = requests
-
-=======
->>>>>>> 3a7f7ab0
     def __call__(self, estimator, *args, **kwargs):
         """Method that wraps estimator.score"""
         return estimator.score(*args, **kwargs)
