# -*- coding: utf-8 -*-

# Authors: Alexandre Gramfort <alexandre.gramfort@inria.fr>
#          Mathieu Blondel <mathieu@mblondel.org>
#          Robert Layton <robertlayton@gmail.com>
#          Andreas Mueller <amueller@ais.uni-bonn.de>
#          Philippe Gervais <philippe.gervais@inria.fr>
#          Lars Buitinck
#          Joel Nothman <joel.nothman@gmail.com>
# License: BSD 3 clause

import itertools
from functools import partial
import warnings

import numpy as np
from scipy.spatial import distance
from scipy.sparse import csr_matrix
from scipy.sparse import issparse

from ..utils.validation import _num_samples
from ..utils.validation import check_non_negative
from ..utils import check_array
from ..utils import gen_even_slices
from ..utils import gen_batches, get_chunk_n_rows
from ..utils.extmath import row_norms, safe_sparse_dot
from ..preprocessing import MinMaxScaler
from ..preprocessing import normalize
from ..utils._joblib import Parallel
from ..utils._joblib import delayed
from ..utils._joblib import effective_n_jobs

from .pairwise_fast import _chi2_kernel_fast, _sparse_manhattan
from ..exceptions import DataConversionWarning


# Utility Functions
def _return_float_dtype(X, Y):
    """
    1. If dtype of X and Y is float32, then dtype float32 is returned.
    2. Else dtype float is returned.
    """
    if not issparse(X) and not isinstance(X, np.ndarray):
        X = np.asarray(X)

    if Y is None:
        Y_dtype = X.dtype
    elif not issparse(Y) and not isinstance(Y, np.ndarray):
        Y = np.asarray(Y)
        Y_dtype = Y.dtype
    else:
        Y_dtype = Y.dtype

    if X.dtype == Y_dtype == np.float32:
        dtype = np.float32
    else:
        dtype = np.float

    return X, Y, dtype


def check_pairwise_arrays(X, Y, precomputed=False, dtype=None,
                          force_all_finite=True):
    """ Set X and Y appropriately and checks inputs

    If Y is None, it is set as a pointer to X (i.e. not a copy).
    If Y is given, this does not happen.
    All distance metrics should use this function first to assert that the
    given parameters are correct and safe to use.

    Specifically, this function first ensures that both X and Y are arrays,
    then checks that they are at least two dimensional while ensuring that
    their elements are floats (or dtype if provided). Finally, the function
    checks that the size of the second dimension of the two arrays is equal, or
    the equivalent check for a precomputed distance matrix.

    Parameters
    ----------
    X : {array-like, sparse matrix}, shape (n_samples_a, n_features)

    Y : {array-like, sparse matrix}, shape (n_samples_b, n_features)

    precomputed : bool
        True if X is to be treated as precomputed distances to the samples in
        Y.

    dtype : string, type, list of types or None (default=None)
        Data type required for X and Y. If None, the dtype will be an
        appropriate float type selected by _return_float_dtype.

        .. versionadded:: 0.18

    force_all_finite : boolean or 'allow-nan', (default=True)
        Whether to raise an error on np.inf and np.nan in X. The possibilities
        are:

        - True: Force all values of X to be finite.
        - False: accept both np.inf and np.nan in X.
        - 'allow-nan':  accept  only  np.nan  values in  X.  Values  cannot  be
          infinite.

        .. versionadded:: 0.20.3

    Returns
    -------
    safe_X : {array-like, sparse matrix}, shape (n_samples_a, n_features)
        An array equal to X, guaranteed to be a numpy array.

    safe_Y : {array-like, sparse matrix}, shape (n_samples_b, n_features)
        An array equal to Y if Y was not None, guaranteed to be a numpy array.
        If Y was None, safe_Y will be a pointer to X.

    """
    X, Y, dtype_float = _return_float_dtype(X, Y)

    estimator = 'check_pairwise_arrays'
    if dtype is None:
        dtype = dtype_float

    if Y is X or Y is None:
        X = Y = check_array(X, accept_sparse='csr', dtype=dtype,
<<<<<<< HEAD
                            warn_on_dtype=warn_on_dtype, estimator=estimator,
                            force_all_finite=force_all_finite)
    else:
        X = check_array(X, accept_sparse='csr', dtype=dtype,
                        warn_on_dtype=warn_on_dtype, estimator=estimator,
                        force_all_finite=force_all_finite)
        Y = check_array(Y, accept_sparse='csr', dtype=dtype,
                        warn_on_dtype=warn_on_dtype, estimator=estimator,
                        force_all_finite=force_all_finite)
=======
                            estimator=estimator)
    else:
        X = check_array(X, accept_sparse='csr', dtype=dtype,
                        estimator=estimator)
        Y = check_array(Y, accept_sparse='csr', dtype=dtype,
                        estimator=estimator)
>>>>>>> cc0179a5

    if precomputed:
        if X.shape[1] != Y.shape[0]:
            raise ValueError("Precomputed metric requires shape "
                             "(n_queries, n_indexed). Got (%d, %d) "
                             "for %d indexed." %
                             (X.shape[0], X.shape[1], Y.shape[0]))
    elif X.shape[1] != Y.shape[1]:
        raise ValueError("Incompatible dimension for X and Y matrices: "
                         "X.shape[1] == %d while Y.shape[1] == %d" % (
                             X.shape[1], Y.shape[1]))

    return X, Y


def check_paired_arrays(X, Y):
    """ Set X and Y appropriately and checks inputs for paired distances

    All paired distance metrics should use this function first to assert that
    the given parameters are correct and safe to use.

    Specifically, this function first ensures that both X and Y are arrays,
    then checks that they are at least two dimensional while ensuring that
    their elements are floats. Finally, the function checks that the size
    of the dimensions of the two arrays are equal.

    Parameters
    ----------
    X : {array-like, sparse matrix}, shape (n_samples_a, n_features)

    Y : {array-like, sparse matrix}, shape (n_samples_b, n_features)

    Returns
    -------
    safe_X : {array-like, sparse matrix}, shape (n_samples_a, n_features)
        An array equal to X, guaranteed to be a numpy array.

    safe_Y : {array-like, sparse matrix}, shape (n_samples_b, n_features)
        An array equal to Y if Y was not None, guaranteed to be a numpy array.
        If Y was None, safe_Y will be a pointer to X.

    """
    X, Y = check_pairwise_arrays(X, Y)
    if X.shape != Y.shape:
        raise ValueError("X and Y should be of same shape. They were "
                         "respectively %r and %r long." % (X.shape, Y.shape))
    return X, Y


# Pairwise distances
def euclidean_distances(X, Y=None, Y_norm_squared=None, squared=False,
                        X_norm_squared=None):
    """
    Considering the rows of X (and Y=X) as vectors, compute the
    distance matrix between each pair of vectors.

    For efficiency reasons, the euclidean distance between a pair of row
    vector x and y is computed as::

        dist(x, y) = sqrt(dot(x, x) - 2 * dot(x, y) + dot(y, y))

    This formulation has two advantages over other ways of computing distances.
    First, it is computationally efficient when dealing with sparse data.
    Second, if one argument varies but the other remains unchanged, then
    `dot(x, x)` and/or `dot(y, y)` can be pre-computed.

    However, this is not the most precise way of doing this computation, and
    the distance matrix returned by this function may not be exactly
    symmetric as required by, e.g., ``scipy.spatial.distance`` functions.

    Read more in the :ref:`User Guide <metrics>`.

    Parameters
    ----------
    X : {array-like, sparse matrix}, shape (n_samples_1, n_features)

    Y : {array-like, sparse matrix}, shape (n_samples_2, n_features)

    Y_norm_squared : array-like, shape (n_samples_2, ), optional
        Pre-computed dot-products of vectors in Y (e.g.,
        ``(Y**2).sum(axis=1)``)
        May be ignored in some cases, see the note below.

    squared : boolean, optional
        Return squared Euclidean distances.

    X_norm_squared : array-like, shape = [n_samples_1], optional
        Pre-computed dot-products of vectors in X (e.g.,
        ``(X**2).sum(axis=1)``)
        May be ignored in some cases, see the note below.

    Notes
    -----
    To achieve better accuracy, `X_norm_squared` and `Y_norm_squared` may be
    unused if they are passed as ``float32``.

    Returns
    -------
    distances : array, shape (n_samples_1, n_samples_2)

    Examples
    --------
    >>> from sklearn.metrics.pairwise import euclidean_distances
    >>> X = [[0, 1], [1, 1]]
    >>> # distance between rows of X
    >>> euclidean_distances(X, X)
    array([[0., 1.],
           [1., 0.]])
    >>> # get distance to origin
    >>> euclidean_distances(X, [[0, 0]])
    array([[1.        ],
           [1.41421356]])

    See also
    --------
    paired_distances : distances betweens pairs of elements of X and Y.
    """
    X, Y = check_pairwise_arrays(X, Y)

    # If norms are passed as float32, they are unused. If arrays are passed as
    # float32, norms needs to be recomputed on upcast chunks.
    # TODO: use a float64 accumulator in row_norms to avoid the latter.
    if X_norm_squared is not None:
        XX = check_array(X_norm_squared)
        if XX.shape == (1, X.shape[0]):
            XX = XX.T
        elif XX.shape != (X.shape[0], 1):
            raise ValueError(
                "Incompatible dimensions for X and X_norm_squared")
        if XX.dtype == np.float32:
            XX = None
    elif X.dtype == np.float32:
        XX = None
    else:
        XX = row_norms(X, squared=True)[:, np.newaxis]

    if X is Y and XX is not None:
        # shortcut in the common case euclidean_distances(X, X)
        YY = XX.T
    elif Y_norm_squared is not None:
        YY = np.atleast_2d(Y_norm_squared)

        if YY.shape != (1, Y.shape[0]):
            raise ValueError(
                "Incompatible dimensions for Y and Y_norm_squared")
        if YY.dtype == np.float32:
            YY = None
    elif Y.dtype == np.float32:
        YY = None
    else:
        YY = row_norms(Y, squared=True)[np.newaxis, :]

    if X.dtype == np.float32:
        # To minimize precision issues with float32, we compute the distance
        # matrix on chunks of X and Y upcast to float64
        distances = _euclidean_distances_upcast(X, XX, Y, YY)
    else:
        # if dtype is already float64, no need to chunk and upcast
        distances = - 2 * safe_sparse_dot(X, Y.T, dense_output=True)
        distances += XX
        distances += YY
    np.maximum(distances, 0, out=distances)

    # Ensure that distances between vectors and themselves are set to 0.0.
    # This may not be the case due to floating point rounding errors.
    if X is Y:
        np.fill_diagonal(distances, 0)

    return distances if squared else np.sqrt(distances, out=distances)


def _euclidean_distances_upcast(X, XX=None, Y=None, YY=None):
    """Euclidean distances between X and Y

    Assumes X and Y have float32 dtype.
    Assumes XX and YY have float64 dtype or are None.

    X and Y are upcast to float64 by chunks, which size is chosen to limit
    memory increase by approximately 10% (at least 10MiB).
    """
    n_samples_X = X.shape[0]
    n_samples_Y = Y.shape[0]
    n_features = X.shape[1]

    distances = np.empty((n_samples_X, n_samples_Y), dtype=np.float32)

    x_density = X.nnz / np.prod(X.shape) if issparse(X) else 1
    y_density = Y.nnz / np.prod(Y.shape) if issparse(Y) else 1

    # Allow 10% more memory than X, Y and the distance matrix take (at least
    # 10MiB)
    maxmem = max(
        ((x_density * n_samples_X + y_density * n_samples_Y) * n_features
         + (x_density * n_samples_X * y_density * n_samples_Y)) / 10,
        10 * 2**17)

    # The increase amount of memory in 8-byte blocks is:
    # - x_density * batch_size * n_features (copy of chunk of X)
    # - y_density * batch_size * n_features (copy of chunk of Y)
    # - batch_size * batch_size (chunk of distance matrix)
    # Hence x² + (xd+yd)kx = M, where x=batch_size, k=n_features, M=maxmem
    #                                 xd=x_density and yd=y_density
    tmp = (x_density + y_density) * n_features
    batch_size = (-tmp + np.sqrt(tmp**2 + 4 * maxmem)) / 2
    batch_size = max(int(batch_size), 1)

    x_batches = gen_batches(X.shape[0], batch_size)
    y_batches = gen_batches(Y.shape[0], batch_size)

    for i, x_slice in enumerate(x_batches):
        X_chunk = X[x_slice].astype(np.float64)
        if XX is None:
            XX_chunk = row_norms(X_chunk, squared=True)[:, np.newaxis]
        else:
            XX_chunk = XX[x_slice]

        for j, y_slice in enumerate(y_batches):
            if X is Y and j < i:
                # when X is Y the distance matrix is symmetric so we only need
                # to compute half of it.
                d = distances[y_slice, x_slice].T

            else:
                Y_chunk = Y[y_slice].astype(np.float64)
                if YY is None:
                    YY_chunk = row_norms(Y_chunk, squared=True)[np.newaxis, :]
                else:
                    YY_chunk = YY[:, y_slice]

                d = -2 * safe_sparse_dot(X_chunk, Y_chunk.T, dense_output=True)
                d += XX_chunk
                d += YY_chunk

            distances[x_slice, y_slice] = d.astype(np.float32, copy=False)

    return distances


def _argmin_min_reduce(dist, start):
    indices = dist.argmin(axis=1)
    values = dist[np.arange(dist.shape[0]), indices]
    return indices, values


def pairwise_distances_argmin_min(X, Y, axis=1, metric="euclidean",
                                  batch_size=None, metric_kwargs=None):
    """Compute minimum distances between one point and a set of points.

    This function computes for each row in X, the index of the row of Y which
    is closest (according to the specified distance). The minimal distances are
    also returned.

    This is mostly equivalent to calling:

        (pairwise_distances(X, Y=Y, metric=metric).argmin(axis=axis),
         pairwise_distances(X, Y=Y, metric=metric).min(axis=axis))

    but uses much less memory, and is faster for large arrays.

    Parameters
    ----------
    X : {array-like, sparse matrix}, shape (n_samples1, n_features)
        Array containing points.

    Y : {array-like, sparse matrix}, shape (n_samples2, n_features)
        Arrays containing points.

    axis : int, optional, default 1
        Axis along which the argmin and distances are to be computed.

    metric : string or callable, default 'euclidean'
        metric to use for distance computation. Any metric from scikit-learn
        or scipy.spatial.distance can be used.

        If metric is a callable function, it is called on each
        pair of instances (rows) and the resulting value recorded. The callable
        should take two arrays as input and return one value indicating the
        distance between them. This works for Scipy's metrics, but is less
        efficient than passing the metric name as a string.

        Distance matrices are not supported.

        Valid values for metric are:

        - from scikit-learn: ['cityblock', 'cosine', 'euclidean', 'l1', 'l2',
          'manhattan', 'gower']

        - from scipy.spatial.distance: ['braycurtis', 'canberra', 'chebyshev',
          'correlation', 'dice', 'hamming', 'jaccard', 'kulsinski',
          'mahalanobis', 'minkowski', 'rogerstanimoto', 'russellrao',
          'seuclidean', 'sokalmichener', 'sokalsneath', 'sqeuclidean',
          'yule']

        See the documentation for scipy.spatial.distance for details on these
        metrics.

    batch_size : integer
        .. deprecated:: 0.20
            Deprecated for removal in 0.22.
            Use sklearn.set_config(working_memory=...) instead.

    metric_kwargs : dict, optional
        Keyword arguments to pass to specified metric function.

    Returns
    -------
    argmin : numpy.ndarray
        Y[argmin[i], :] is the row in Y that is closest to X[i, :].

    distances : numpy.ndarray
        distances[i] is the distance between the i-th row in X and the
        argmin[i]-th row in Y.

    See also
    --------
    sklearn.metrics.pairwise_distances
    sklearn.metrics.pairwise_distances_argmin
    """
    if batch_size is not None:
        warnings.warn("'batch_size' is ignored. It was deprecated in version "
                      "0.20 and will be removed in version 0.22. "
                      "Use sklearn.set_config(working_memory=...) instead.",
                      DeprecationWarning)
    X, Y = check_pairwise_arrays(X, Y)

    if metric_kwargs is None:
        metric_kwargs = {}

    if axis == 0:
        X, Y = Y, X

    indices, values = zip(*pairwise_distances_chunked(
        X, Y, reduce_func=_argmin_min_reduce, metric=metric,
        **metric_kwargs))
    indices = np.concatenate(indices)
    values = np.concatenate(values)

    return indices, values


def pairwise_distances_argmin(X, Y, axis=1, metric="euclidean",
                              batch_size=None, metric_kwargs=None):
    """Compute minimum distances between one point and a set of points.

    This function computes for each row in X, the index of the row of Y which
    is closest (according to the specified distance).

    This is mostly equivalent to calling:

        pairwise_distances(X, Y=Y, metric=metric).argmin(axis=axis)

    but uses much less memory, and is faster for large arrays.

    This function works with dense 2D arrays only.

    Parameters
    ----------
    X : array-like
        Arrays containing points. Respective shapes (n_samples1, n_features)
        and (n_samples2, n_features)

    Y : array-like
        Arrays containing points. Respective shapes (n_samples1, n_features)
        and (n_samples2, n_features)

    axis : int, optional, default 1
        Axis along which the argmin and distances are to be computed.

    metric : string or callable
        metric to use for distance computation. Any metric from scikit-learn
        or scipy.spatial.distance can be used.

        If metric is a callable function, it is called on each
        pair of instances (rows) and the resulting value recorded. The callable
        should take two arrays as input and return one value indicating the
        distance between them. This works for Scipy's metrics, but is less
        efficient than passing the metric name as a string.

        Distance matrices are not supported.

        Valid values for metric are:

        - from scikit-learn: ['cityblock', 'cosine', 'euclidean', 'l1', 'l2',
          'manhattan', 'gower']

        - from scipy.spatial.distance: ['braycurtis', 'canberra', 'chebyshev',
          'correlation', 'dice', 'hamming', 'jaccard', 'kulsinski',
          'mahalanobis', 'minkowski', 'rogerstanimoto', 'russellrao',
          'seuclidean', 'sokalmichener', 'sokalsneath', 'sqeuclidean',
          'yule']

        See the documentation for scipy.spatial.distance for details on these
        metrics.

    batch_size : integer
        .. deprecated:: 0.20
            Deprecated for removal in 0.22.
            Use sklearn.set_config(working_memory=...) instead.

    metric_kwargs : dict
        keyword arguments to pass to specified metric function.

    Returns
    -------
    argmin : numpy.ndarray
        Y[argmin[i], :] is the row in Y that is closest to X[i, :].

    See also
    --------
    sklearn.metrics.pairwise_distances
    sklearn.metrics.pairwise_distances_argmin_min
    """
    if metric_kwargs is None:
        metric_kwargs = {}

    return pairwise_distances_argmin_min(X, Y, axis, metric,
                                         metric_kwargs=metric_kwargs,
                                         batch_size=batch_size)[0]


def haversine_distances(X, Y=None):
    """Compute the Haversine distance between samples in X and Y

    The Haversine (or great circle) distance is the angular distance between
    two points on the surface of a sphere. The first distance of each point is
    assumed to be the latitude, the second is the longitude, given in radians.
    The dimension of the data must be 2.

    .. math::
       D(x, y) = 2\\arcsin[\\sqrt{\\sin^2((x1 - y1) / 2)
                                + \\cos(x1)\\cos(y1)\\sin^2((x2 - y2) / 2)}]

    Parameters
    ----------
    X : array_like, shape (n_samples_1, 2)

    Y : array_like, shape (n_samples_2, 2), optional

    Returns
    -------
    distance : {array}, shape (n_samples_1, n_samples_2)

    Notes
    -----
    As the Earth is nearly spherical, the haversine formula provides a good
    approximation of the distance between two points of the Earth surface, with
    a less than 1% error on average.

    Examples
    --------
    We want to calculate the distance between the Ezeiza Airport
    (Buenos Aires, Argentina) and the Charles de Gaulle Airport (Paris, France)

    >>> from sklearn.metrics.pairwise import haversine_distances
    >>> bsas = [-34.83333, -58.5166646]
    >>> paris = [49.0083899664, 2.53844117956]
    >>> result = haversine_distances([bsas, paris])
    >>> result * 6371000/1000  # multiply by Earth radius to get kilometers
    array([[    0.        , 11279.45379464],
           [11279.45379464,     0.        ]])
    """
    from sklearn.neighbors import DistanceMetric
    return DistanceMetric.get_metric('haversine').pairwise(X, Y)


def manhattan_distances(X, Y=None, sum_over_features=True):
    """ Compute the L1 distances between the vectors in X and Y.

    With sum_over_features equal to False it returns the componentwise
    distances.

    Read more in the :ref:`User Guide <metrics>`.

    Parameters
    ----------
    X : array_like
        An array with shape (n_samples_X, n_features).

    Y : array_like, optional
        An array with shape (n_samples_Y, n_features).

    sum_over_features : bool, default=True
        If True the function returns the pairwise distance matrix
        else it returns the componentwise L1 pairwise-distances.
        Not supported for sparse matrix inputs.

    Returns
    -------
    D : array
        If sum_over_features is False shape is
        (n_samples_X * n_samples_Y, n_features) and D contains the
        componentwise L1 pairwise-distances (ie. absolute difference),
        else shape is (n_samples_X, n_samples_Y) and D contains
        the pairwise L1 distances.

    Examples
    --------
    >>> from sklearn.metrics.pairwise import manhattan_distances
    >>> manhattan_distances([[3]], [[3]])#doctest:+ELLIPSIS
    array([[0.]])
    >>> manhattan_distances([[3]], [[2]])#doctest:+ELLIPSIS
    array([[1.]])
    >>> manhattan_distances([[2]], [[3]])#doctest:+ELLIPSIS
    array([[1.]])
    >>> manhattan_distances([[1, 2], [3, 4]],\
         [[1, 2], [0, 3]])#doctest:+ELLIPSIS
    array([[0., 2.],
           [4., 4.]])
    >>> import numpy as np
    >>> X = np.ones((1, 2))
    >>> y = np.full((2, 2), 2.)
    >>> manhattan_distances(X, y, sum_over_features=False)#doctest:+ELLIPSIS
    array([[1., 1.],
           [1., 1.]])
    """
    X, Y = check_pairwise_arrays(X, Y)

    if issparse(X) or issparse(Y):
        if not sum_over_features:
            raise TypeError("sum_over_features=%r not supported"
                            " for sparse matrices" % sum_over_features)

        X = csr_matrix(X, copy=False)
        Y = csr_matrix(Y, copy=False)
        D = np.zeros((X.shape[0], Y.shape[0]))
        _sparse_manhattan(X.data, X.indices, X.indptr,
                          Y.data, Y.indices, Y.indptr,
                          X.shape[1], D)
        return D

    if sum_over_features:
        return distance.cdist(X, Y, 'cityblock')

    D = X[:, np.newaxis, :] - Y[np.newaxis, :, :]
    D = np.abs(D, D)
    return D.reshape((-1, X.shape[1]))


def cosine_distances(X, Y=None):
    """Compute cosine distance between samples in X and Y.

    Cosine distance is defined as 1.0 minus the cosine similarity.

    Read more in the :ref:`User Guide <metrics>`.

    Parameters
    ----------
    X : array_like, sparse matrix
        with shape (n_samples_X, n_features).

    Y : array_like, sparse matrix (optional)
        with shape (n_samples_Y, n_features).

    Returns
    -------
    distance matrix : array
        An array with shape (n_samples_X, n_samples_Y).

    See also
    --------
    sklearn.metrics.pairwise.cosine_similarity
    scipy.spatial.distance.cosine : dense matrices only
    """
    # 1.0 - cosine_similarity(X, Y) without copy
    S = cosine_similarity(X, Y)
    S *= -1
    S += 1
    np.clip(S, 0, 2, out=S)
    if X is Y or Y is None:
        # Ensure that distances between vectors and themselves are set to 0.0.
        # This may not be the case due to floating point rounding errors.
        S[np.diag_indices_from(S)] = 0.0
    return S


def gower_distances(X, Y=None, categorical_features=None, scale=True):
    """Compute the distances between the observations in X and Y,
    that may contain mixed types of data, using an implementation
    of Gower formula.

    Parameters
    ----------
    X : array-like, or pandas.DataFrame, shape (n_samples, n_features)

    Y : array-like, or pandas.DataFrame, optional,
        shape (n_samples, n_features)

    categorical_features : array-like, optional, shape (n_features)
        Indicates with True/False whether a column is a categorical attribute.
        This is useful when categorical atributes are represented as integer
        values. Categorical ordinal attributes are treated as numeric, and
        must be marked as false.

        Alternatively, the categorical_features array can be represented only
        with the numerical indexes of the categorical attribtes.

        If the categorical_features array is not provided, by default all
        non-numeric columns are considered categorical.

    scale : boolean, optional (default=True)
        Indicates if the data will be scaled between 0 and 1. If false, it
        is assumed the data is already scaled.

    Returns
    -------
    similarities : ndarray, shape (n_samples, n_samples)

    References
    ----------
    Gower, J.C., 1971, A General Coefficient of Similarity and Some of Its
    Properties.

    Notes
    -----
    The numeric feature ranges are determined from both X and Y.

    Current implementation does not support sparse matrices.

    All the non-numerical types (e.g., str), are treated as categorical
    features.

    This implementation modifies the Gower's original similarity measure in
    the folowing aspects:

    * The values in the original similarity S range between 0 and 1. To
    guarantee this, it is assumed the numerical features of X and Y are
    scaled between 0 and 1.

    * Different from the original similarity S, this implementation
    returns 1-S.

    """
    if issparse(X) or issparse(Y):
        raise TypeError("Gower distance does not support sparse matrices")

    if X is None or len(X) == 0:
        raise ValueError("X can not be None or empty")

    y_is_not_none = Y is not None

    # It is necessary to convert to ndarray in advance to define the dtype
    # as np.object, otherwise numeric columns will be converted to string
    # if there are other string columns.
    if not isinstance(X, np.ndarray):
        X = np.asarray(X, dtype=np.object)

    if y_is_not_none and not isinstance(Y, np.ndarray):
        Y = np.asarray(Y, dtype=np.object)

    X, Y = check_pairwise_arrays(X, Y, precomputed=False, dtype=X.dtype,
                                 force_all_finite=False)

    n_rows, n_cols = X.shape

    categorical_features_obj, categorical_features_num, numerical_features = \
        _detect_categorical_features(X, categorical_features)

    # Categorical columns
    X_cat_obj = X[:, categorical_features_obj].astype(np.object)
    X_cat_num = X[:, categorical_features_num].astype(np.float)

    # Numerical columns
    X_num = X[:, numerical_features].astype(np.float)

    Y_cat_obj = None
    Y_cat_num = None
    Y_num = None
    if y_is_not_none:
        Y_cat_obj = Y[:, categorical_features_obj].astype(np.object)
        Y_cat_num = Y[:, categorical_features_num].astype(np.float)
        Y_num = Y[:, numerical_features].astype(np.float)
    else:
        Y_cat_obj = X_cat_obj
        Y_cat_num = X_cat_num
        Y_num = X_num

    num_cols = X_num.shape[1]
    n_col_num_present = num_cols > 0
    n_col_cat_obj_present = X_cat_obj.shape[1] > 0
    n_col_cat_num_present = X_cat_num.shape[1] > 0

    # Calculates the min and max values, and if requested, scale the
    # input values as proposed by the Gower's paper.
    if n_col_num_present:
        min_of_numeric = np.zeros(num_cols)
        max_of_numeric = np.zeros(num_cols)
        for col in range(num_cols):
            col_array = X_num[:, col]
            lo = np.nanmin(col_array)
            hi = np.nanmax(col_array)

            if y_is_not_none:
                col_array = Y_num[:, col]
                lo = np.nanmin([lo, np.nanmin(col_array)])
                hi = np.nanmax([hi, np.nanmax(col_array)])

            if np.isnan(lo):
                lo = 0.0
            if np.isnan(hi):
                hi = 0.0

            min_of_numeric[col] = lo
            max_of_numeric[col] = hi

        # Scales the numeric values between 0 and 1.
        if scale:
            scaler = MinMaxScaler().fit([min_of_numeric, max_of_numeric])
            X_num = scaler.transform(X_num)
            if y_is_not_none:
                Y_num = scaler.transform(Y_num)
            else:
                Y_num = X_num
        # If not, checks if the data is scaled.
        elif np.min(min_of_numeric) < 0 or np.max(max_of_numeric) > 1:
            warnings.warn("Input data is not scaled between 0 and 1.",
                          UserWarning)

    y_n_rows = Y.shape[0]
    D = np.zeros((n_rows, y_n_rows), dtype=np.float)

    for i in range(n_rows):
        j_start = i

        # for non square results
        if n_rows != y_n_rows or y_is_not_none:
            j_start = 0

        sum_s = 0
        n_cols_not_missing = np.zeros(n_rows - j_start)
        # sum and missing values treatment for each type of data, if available
        if n_col_cat_obj_present:
            row_cat_none = ~(np.equal(X_cat_obj[i, :], None) |
                             np.equal(Y_cat_obj[j_start:n_rows, :], None))

            n_cols_not_missing = np.sum(row_cat_none.astype(np.int), axis=1)
            sum_s = (~np.equal(X_cat_obj[i, :], Y_cat_obj[j_start:n_rows, :])
                     & row_cat_none).astype(np.int).sum(axis=1)

        if n_col_cat_num_present:
            row_cat_nan = ~(np.isnan(X_cat_num[i, :]) |
                            np.isnan(Y_cat_num[j_start:n_rows, :]))

            n_cols_not_missing = \
                n_cols_not_missing + \
                np.sum(row_cat_nan.astype(np.int), axis=1)

            sum_s = sum_s + (~np.equal(X_cat_num[i, :],
                                       Y_cat_num[j_start:n_rows, :])
                             & row_cat_nan).astype(np.int).sum(axis=1)

        if n_col_num_present:
            n_cols_not_missing = n_cols_not_missing + \
                                 np.sum((~(np.isnan(X_num[i, :]) |
                                           np.isnan(Y_num[j_start:n_rows, :])))
                                        .astype(np.int), axis=1)

            sum_s = sum_s + np.nansum(
                np.absolute(X_num[i, :] - Y_num[j_start:n_rows, :]), axis=1)

        result = np.divide(sum_s, n_cols_not_missing,
                           out=np.full(n_cols_not_missing.shape, np.nan),
                           where=n_cols_not_missing != 0)

        D[i, j_start:] = result
        if not y_is_not_none:
            D[i:, j_start] = result

    return D


def _detect_categorical_features(X, categorical_features=None):
    """Identifies the numerical and non-numerical (categorical) columns
    of an array.

    Parameters
    ----------
    X : array-like, or pandas.DataFrame, shape (n_samples, n_features)

    categorical_features : array-like, optional, shape (n_features)
        Indicates with True/False whether a column is a categorical attribute.

        Alternatively, the categorical_features array can be represented only
        with the numerical indexes of the categorical attribtes.

        If the categorical_features array is None, they will be automatically
        detected in X.

    Returns
    -------
    categorical_features_obj, categorical_features_num, numerical_features
     : ndarray, shape (n_features)
    """

    _, n_cols = np.shape(X)
    # Automatic detection of categorical features
    categorical_features_detected = np.zeros(n_cols, dtype=bool)
    for col in range(0, n_cols):
        if not np.issubdtype(type(X[0][col]), np.number):
            categorical_features_detected[col] = True

    categorical_features_obj = categorical_features_detected
    # Numerical categorical features can't be automatically detected
    categorical_features_num = np.zeros(n_cols, dtype=bool)

    if categorical_features is not None:
        categorical_features = np.asarray(categorical_features)
        if np.issubdtype(categorical_features.dtype, np.integer):
            new_categorical_features = np.zeros(n_cols, dtype=bool)
            new_categorical_features[categorical_features] = True
            categorical_features = new_categorical_features

        # Identifies categorical values represented by objects or numbers
        categorical_features_num = \
            categorical_features_detected != categorical_features
        categorical_features_obj = \
            categorical_features_detected & categorical_features

    return categorical_features_obj, categorical_features_num, \
        ~(categorical_features_obj | categorical_features_num)

# Paired distances

def paired_euclidean_distances(X, Y):
    """
    Computes the paired euclidean distances between X and Y

    Read more in the :ref:`User Guide <metrics>`.

    Parameters
    ----------
    X : array-like, shape (n_samples, n_features)

    Y : array-like, shape (n_samples, n_features)

    Returns
    -------
    distances : ndarray (n_samples, )
    """
    X, Y = check_paired_arrays(X, Y)
    return row_norms(X - Y)


def paired_manhattan_distances(X, Y):
    """Compute the L1 distances between the vectors in X and Y.

    Read more in the :ref:`User Guide <metrics>`.

    Parameters
    ----------
    X : array-like, shape (n_samples, n_features)

    Y : array-like, shape (n_samples, n_features)

    Returns
    -------
    distances : ndarray (n_samples, )
    """
    X, Y = check_paired_arrays(X, Y)
    diff = X - Y
    if issparse(diff):
        diff.data = np.abs(diff.data)
        return np.squeeze(np.array(diff.sum(axis=1)))
    else:
        return np.abs(diff).sum(axis=-1)


def paired_cosine_distances(X, Y):
    """
    Computes the paired cosine distances between X and Y

    Read more in the :ref:`User Guide <metrics>`.

    Parameters
    ----------
    X : array-like, shape (n_samples, n_features)

    Y : array-like, shape (n_samples, n_features)

    Returns
    -------
    distances : ndarray, shape (n_samples, )

    Notes
    ------
    The cosine distance is equivalent to the half the squared
    euclidean distance if each sample is normalized to unit norm
    """
    X, Y = check_paired_arrays(X, Y)
    return .5 * row_norms(normalize(X) - normalize(Y), squared=True)


PAIRED_DISTANCES = {
    'cosine': paired_cosine_distances,
    'euclidean': paired_euclidean_distances,
    'l2': paired_euclidean_distances,
    'l1': paired_manhattan_distances,
    'manhattan': paired_manhattan_distances,
    'cityblock': paired_manhattan_distances}


def paired_distances(X, Y, metric="euclidean", **kwds):
    """
    Computes the paired distances between X and Y.

    Computes the distances between (X[0], Y[0]), (X[1], Y[1]), etc...

    Read more in the :ref:`User Guide <metrics>`.

    Parameters
    ----------
    X : ndarray (n_samples, n_features)
        Array 1 for distance computation.

    Y : ndarray (n_samples, n_features)
        Array 2 for distance computation.

    metric : string or callable
        The metric to use when calculating distance between instances in a
        feature array. If metric is a string, it must be one of the options
        specified in PAIRED_DISTANCES, including "euclidean",
        "manhattan", or "cosine".
        Alternatively, if metric is a callable function, it is called on each
        pair of instances (rows) and the resulting value recorded. The callable
        should take two arrays from X as input and return a value indicating
        the distance between them.

    Returns
    -------
    distances : ndarray (n_samples, )

    Examples
    --------
    >>> from sklearn.metrics.pairwise import paired_distances
    >>> X = [[0, 1], [1, 1]]
    >>> Y = [[0, 1], [2, 1]]
    >>> paired_distances(X, Y)
    array([0., 1.])

    See also
    --------
    pairwise_distances : Computes the distance between every pair of samples
    """

    if metric in PAIRED_DISTANCES:
        func = PAIRED_DISTANCES[metric]
        return func(X, Y)
    elif callable(metric):
        # Check the matrix first (it is usually done by the metric)
        X, Y = check_paired_arrays(X, Y)
        distances = np.zeros(len(X))
        for i in range(len(X)):
            distances[i] = metric(X[i], Y[i])
        return distances
    else:
        raise ValueError('Unknown distance %s' % metric)


# Kernels
def linear_kernel(X, Y=None, dense_output=True):
    """
    Compute the linear kernel between X and Y.

    Read more in the :ref:`User Guide <linear_kernel>`.

    Parameters
    ----------
    X : array of shape (n_samples_1, n_features)

    Y : array of shape (n_samples_2, n_features)

    dense_output : boolean (optional), default True
        Whether to return dense output even when the input is sparse. If
        ``False``, the output is sparse if both input arrays are sparse.

        .. versionadded:: 0.20

    Returns
    -------
    Gram matrix : array of shape (n_samples_1, n_samples_2)
    """
    X, Y = check_pairwise_arrays(X, Y)
    return safe_sparse_dot(X, Y.T, dense_output=dense_output)


def polynomial_kernel(X, Y=None, degree=3, gamma=None, coef0=1):
    """
    Compute the polynomial kernel between X and Y::

        K(X, Y) = (gamma <X, Y> + coef0)^degree

    Read more in the :ref:`User Guide <polynomial_kernel>`.

    Parameters
    ----------
    X : ndarray of shape (n_samples_1, n_features)

    Y : ndarray of shape (n_samples_2, n_features)

    degree : int, default 3

    gamma : float, default None
        if None, defaults to 1.0 / n_features

    coef0 : float, default 1

    Returns
    -------
    Gram matrix : array of shape (n_samples_1, n_samples_2)
    """
    X, Y = check_pairwise_arrays(X, Y)
    if gamma is None:
        gamma = 1.0 / X.shape[1]

    K = safe_sparse_dot(X, Y.T, dense_output=True)
    K *= gamma
    K += coef0
    K **= degree
    return K


def sigmoid_kernel(X, Y=None, gamma=None, coef0=1):
    """
    Compute the sigmoid kernel between X and Y::

        K(X, Y) = tanh(gamma <X, Y> + coef0)

    Read more in the :ref:`User Guide <sigmoid_kernel>`.

    Parameters
    ----------
    X : ndarray of shape (n_samples_1, n_features)

    Y : ndarray of shape (n_samples_2, n_features)

    gamma : float, default None
        If None, defaults to 1.0 / n_features

    coef0 : float, default 1

    Returns
    -------
    Gram matrix : array of shape (n_samples_1, n_samples_2)
    """
    X, Y = check_pairwise_arrays(X, Y)
    if gamma is None:
        gamma = 1.0 / X.shape[1]

    K = safe_sparse_dot(X, Y.T, dense_output=True)
    K *= gamma
    K += coef0
    np.tanh(K, K)   # compute tanh in-place
    return K


def rbf_kernel(X, Y=None, gamma=None):
    """
    Compute the rbf (gaussian) kernel between X and Y::

        K(x, y) = exp(-gamma ||x-y||^2)

    for each pair of rows x in X and y in Y.

    Read more in the :ref:`User Guide <rbf_kernel>`.

    Parameters
    ----------
    X : array of shape (n_samples_X, n_features)

    Y : array of shape (n_samples_Y, n_features)

    gamma : float, default None
        If None, defaults to 1.0 / n_features

    Returns
    -------
    kernel_matrix : array of shape (n_samples_X, n_samples_Y)
    """
    X, Y = check_pairwise_arrays(X, Y)
    if gamma is None:
        gamma = 1.0 / X.shape[1]

    K = euclidean_distances(X, Y, squared=True)
    K *= -gamma
    np.exp(K, K)    # exponentiate K in-place
    return K


def laplacian_kernel(X, Y=None, gamma=None):
    """Compute the laplacian kernel between X and Y.

    The laplacian kernel is defined as::

        K(x, y) = exp(-gamma ||x-y||_1)

    for each pair of rows x in X and y in Y.
    Read more in the :ref:`User Guide <laplacian_kernel>`.

    .. versionadded:: 0.17

    Parameters
    ----------
    X : array of shape (n_samples_X, n_features)

    Y : array of shape (n_samples_Y, n_features)

    gamma : float, default None
        If None, defaults to 1.0 / n_features

    Returns
    -------
    kernel_matrix : array of shape (n_samples_X, n_samples_Y)
    """
    X, Y = check_pairwise_arrays(X, Y)
    if gamma is None:
        gamma = 1.0 / X.shape[1]

    K = -gamma * manhattan_distances(X, Y)
    np.exp(K, K)    # exponentiate K in-place
    return K


def cosine_similarity(X, Y=None, dense_output=True):
    """Compute cosine similarity between samples in X and Y.

    Cosine similarity, or the cosine kernel, computes similarity as the
    normalized dot product of X and Y:

        K(X, Y) = <X, Y> / (||X||*||Y||)

    On L2-normalized data, this function is equivalent to linear_kernel.

    Read more in the :ref:`User Guide <cosine_similarity>`.

    Parameters
    ----------
    X : ndarray or sparse array, shape: (n_samples_X, n_features)
        Input data.

    Y : ndarray or sparse array, shape: (n_samples_Y, n_features)
        Input data. If ``None``, the output will be the pairwise
        similarities between all samples in ``X``.

    dense_output : boolean (optional), default True
        Whether to return dense output even when the input is sparse. If
        ``False``, the output is sparse if both input arrays are sparse.

        .. versionadded:: 0.17
           parameter ``dense_output`` for dense output.

    Returns
    -------
    kernel matrix : array
        An array with shape (n_samples_X, n_samples_Y).
    """
    # to avoid recursive import

    X, Y = check_pairwise_arrays(X, Y)

    X_normalized = normalize(X, copy=True)
    if X is Y:
        Y_normalized = X_normalized
    else:
        Y_normalized = normalize(Y, copy=True)

    K = safe_sparse_dot(X_normalized, Y_normalized.T,
                        dense_output=dense_output)

    return K


def additive_chi2_kernel(X, Y=None):
    """Computes the additive chi-squared kernel between observations in X and Y

    The chi-squared kernel is computed between each pair of rows in X and Y.  X
    and Y have to be non-negative. This kernel is most commonly applied to
    histograms.

    The chi-squared kernel is given by::

        k(x, y) = -Sum [(x - y)^2 / (x + y)]

    It can be interpreted as a weighted difference per entry.

    Read more in the :ref:`User Guide <chi2_kernel>`.

    Notes
    -----
    As the negative of a distance, this kernel is only conditionally positive
    definite.


    Parameters
    ----------
    X : array-like of shape (n_samples_X, n_features)

    Y : array of shape (n_samples_Y, n_features)

    Returns
    -------
    kernel_matrix : array of shape (n_samples_X, n_samples_Y)

    References
    ----------
    * Zhang, J. and Marszalek, M. and Lazebnik, S. and Schmid, C.
      Local features and kernels for classification of texture and object
      categories: A comprehensive study
      International Journal of Computer Vision 2007
      https://research.microsoft.com/en-us/um/people/manik/projects/trade-off/papers/ZhangIJCV06.pdf


    See also
    --------
    chi2_kernel : The exponentiated version of the kernel, which is usually
        preferable.

    sklearn.kernel_approximation.AdditiveChi2Sampler : A Fourier approximation
        to this kernel.
    """
    if issparse(X) or issparse(Y):
        raise ValueError("additive_chi2 does not support sparse matrices.")
    X, Y = check_pairwise_arrays(X, Y)
    if (X < 0).any():
        raise ValueError("X contains negative values.")
    if Y is not X and (Y < 0).any():
        raise ValueError("Y contains negative values.")

    result = np.zeros((X.shape[0], Y.shape[0]), dtype=X.dtype)
    _chi2_kernel_fast(X, Y, result)
    return result


def chi2_kernel(X, Y=None, gamma=1.):
    """Computes the exponential chi-squared kernel X and Y.

    The chi-squared kernel is computed between each pair of rows in X and Y.  X
    and Y have to be non-negative. This kernel is most commonly applied to
    histograms.

    The chi-squared kernel is given by::

        k(x, y) = exp(-gamma Sum [(x - y)^2 / (x + y)])

    It can be interpreted as a weighted difference per entry.

    Read more in the :ref:`User Guide <chi2_kernel>`.

    Parameters
    ----------
    X : array-like of shape (n_samples_X, n_features)

    Y : array of shape (n_samples_Y, n_features)

    gamma : float, default=1.
        Scaling parameter of the chi2 kernel.

    Returns
    -------
    kernel_matrix : array of shape (n_samples_X, n_samples_Y)

    References
    ----------
    * Zhang, J. and Marszalek, M. and Lazebnik, S. and Schmid, C.
      Local features and kernels for classification of texture and object
      categories: A comprehensive study
      International Journal of Computer Vision 2007
      https://research.microsoft.com/en-us/um/people/manik/projects/trade-off/papers/ZhangIJCV06.pdf

    See also
    --------
    additive_chi2_kernel : The additive version of this kernel

    sklearn.kernel_approximation.AdditiveChi2Sampler : A Fourier approximation
        to the additive version of this kernel.
    """
    K = additive_chi2_kernel(X, Y)
    K *= gamma
    return np.exp(K, K)


# Helper functions - distance
PAIRWISE_DISTANCE_FUNCTIONS = {
    # If updating this dictionary, update the doc in both distance_metrics()
    # and also in pairwise_distances()!
    'cityblock': manhattan_distances,
    'cosine': cosine_distances,
    'euclidean': euclidean_distances,
    'haversine': haversine_distances,
    'l2': euclidean_distances,
    'l1': manhattan_distances,
    'manhattan': manhattan_distances,
    'precomputed': None,  # HACK: precomputed is always allowed, never called
}


def distance_metrics():
    """Valid metrics for pairwise_distances.

    This function simply returns the valid pairwise distance metrics.
    It exists to allow for a description of the mapping for
    each of the valid strings.

    The valid distance metrics, and the function they map to, are:

    ============     ====================================
    metric           Function
    ============     ====================================
    'cityblock'      metrics.pairwise.manhattan_distances
    'cosine'         metrics.pairwise.cosine_distances
    'euclidean'      metrics.pairwise.euclidean_distances
    'haversine'      metrics.pairwise.haversine_distances
    'l1'             metrics.pairwise.manhattan_distances
    'l2'             metrics.pairwise.euclidean_distances
    'manhattan'      metrics.pairwise.manhattan_distances
    'gower'          metrics.pairwise.gower_distances
    ============     ====================================

    Read more in the :ref:`User Guide <metrics>`.

    """
    return PAIRWISE_DISTANCE_FUNCTIONS


def _dist_wrapper(dist_func, dist_matrix, slice_, *args, **kwargs):
    """Write in-place to a slice of a distance matrix"""
    dist_matrix[:, slice_] = dist_func(*args, **kwargs)


def _parallel_pairwise(X, Y, func, n_jobs, **kwds):
    """Break the pairwise matrix in n_jobs even slices
    and compute them in parallel"""

    if Y is None:
        Y = X

    if effective_n_jobs(n_jobs) == 1:
        return func(X, Y, **kwds)

    # enforce a threading backend to prevent data communication overhead
    fd = delayed(_dist_wrapper)
    ret = np.empty((X.shape[0], Y.shape[0]), dtype=X.dtype, order='F')
    Parallel(backend="threading", n_jobs=n_jobs)(
        fd(func, ret, s, X, Y[s], **kwds)
        for s in gen_even_slices(_num_samples(Y), effective_n_jobs(n_jobs)))

    return ret


def _pairwise_callable(X, Y, metric, **kwds):
    """Handle the callable case for pairwise_{distances,kernels}
    """
    X, Y = check_pairwise_arrays(X, Y)

    if X is Y:
        # Only calculate metric for upper triangle
        out = np.zeros((X.shape[0], Y.shape[0]), dtype='float')
        iterator = itertools.combinations(range(X.shape[0]), 2)
        for i, j in iterator:
            out[i, j] = metric(X[i], Y[j], **kwds)

        # Make symmetric
        # NB: out += out.T will produce incorrect results
        out = out + out.T

        # Calculate diagonal
        # NB: nonzero diagonals are allowed for both metrics and kernels
        for i in range(X.shape[0]):
            x = X[i]
            out[i, i] = metric(x, x, **kwds)

    else:
        # Calculate all cells
        out = np.empty((X.shape[0], Y.shape[0]), dtype='float')
        iterator = itertools.product(range(X.shape[0]), range(Y.shape[0]))
        for i, j in iterator:
            out[i, j] = metric(X[i], Y[j], **kwds)

    return out


_VALID_METRICS = ['euclidean', 'l2', 'l1', 'manhattan', 'cityblock',
                  'braycurtis', 'canberra', 'chebyshev', 'correlation',
                  'cosine', 'dice', 'hamming', 'jaccard', 'kulsinski',
                  'mahalanobis', 'matching', 'minkowski', 'rogerstanimoto',
                  'russellrao', 'seuclidean', 'sokalmichener',
<<<<<<< HEAD
                  'sokalsneath', 'sqeuclidean', 'yule', 'wminkowski', 'gower']
=======
                  'sokalsneath', 'sqeuclidean', 'yule', 'wminkowski',
                  'haversine']
>>>>>>> cc0179a5


def _check_chunk_size(reduced, chunk_size):
    """Checks chunk is a sequence of expected size or a tuple of same
    """
    is_tuple = isinstance(reduced, tuple)
    if not is_tuple:
        reduced = (reduced,)
    if any(isinstance(r, tuple) or not hasattr(r, '__iter__')
           for r in reduced):
        raise TypeError('reduce_func returned %r. '
                        'Expected sequence(s) of length %d.' %
                        (reduced if is_tuple else reduced[0], chunk_size))
    if any(_num_samples(r) != chunk_size for r in reduced):
        actual_size = tuple(_num_samples(r) for r in reduced)
        raise ValueError('reduce_func returned object of length %s. '
                         'Expected same length as input: %d.' %
                         (actual_size if is_tuple else actual_size[0],
                          chunk_size))


def _precompute_metric_params(X, Y, metric=None, **kwds):
    """Precompute data-derived metric parameters if not provided
    """
    if metric == "seuclidean" and 'V' not in kwds:
        if X is Y:
            V = np.var(X, axis=0, ddof=1)
        else:
            V = np.var(np.vstack([X, Y]), axis=0, ddof=1)
        return {'V': V}
    if metric == "mahalanobis" and 'VI' not in kwds:
        if X is Y:
            VI = np.linalg.inv(np.cov(X.T)).T
        else:
            VI = np.linalg.inv(np.cov(np.vstack([X, Y]).T)).T
        return {'VI': VI}
    return {}


def pairwise_distances_chunked(X, Y=None, reduce_func=None,
                               metric='euclidean', n_jobs=None,
                               working_memory=None, **kwds):
    """Generate a distance matrix chunk by chunk with optional reduction

    In cases where not all of a pairwise distance matrix needs to be stored at
    once, this is used to calculate pairwise distances in
    ``working_memory``-sized chunks.  If ``reduce_func`` is given, it is run
    on each chunk and its return values are concatenated into lists, arrays
    or sparse matrices.

    Parameters
    ----------
    X : array [n_samples_a, n_samples_a] if metric == "precomputed", or,
        [n_samples_a, n_features] otherwise
        Array of pairwise distances between samples, or a feature array.

    Y : array [n_samples_b, n_features], optional
        An optional second feature array. Only allowed if
        metric != "precomputed".

    reduce_func : callable, optional
        The function which is applied on each chunk of the distance matrix,
        reducing it to needed values.  ``reduce_func(D_chunk, start)``
        is called repeatedly, where ``D_chunk`` is a contiguous vertical
        slice of the pairwise distance matrix, starting at row ``start``.
        It should return an array, a list, or a sparse matrix of length
        ``D_chunk.shape[0]``, or a tuple of such objects.

        If None, pairwise_distances_chunked returns a generator of vertical
        chunks of the distance matrix.

    metric : string, or callable
        The metric to use when calculating distance between instances in a
        feature array. If metric is a string, it must be one of the options
        allowed by scipy.spatial.distance.pdist for its metric parameter, or
        a metric listed in pairwise.PAIRWISE_DISTANCE_FUNCTIONS.
        If metric is "precomputed", X is assumed to be a distance matrix.
        Alternatively, if metric is a callable function, it is called on each
        pair of instances (rows) and the resulting value recorded. The callable
        should take two arrays from X as input and return a value indicating
        the distance between them.

    n_jobs : int or None, optional (default=None)
        The number of jobs to use for the computation. This works by breaking
        down the pairwise matrix into n_jobs even slices and computing them in
        parallel.

        ``None`` means 1 unless in a :obj:`joblib.parallel_backend` context.
        ``-1`` means using all processors. See :term:`Glossary <n_jobs>`
        for more details.

    working_memory : int, optional
        The sought maximum memory for temporary distance matrix chunks.
        When None (default), the value of
        ``sklearn.get_config()['working_memory']`` is used.

    `**kwds` : optional keyword parameters
        Any further parameters are passed directly to the distance function.
        If using a scipy.spatial.distance metric, the parameters are still
        metric dependent. See the scipy docs for usage examples.

    Yields
    ------
    D_chunk : array or sparse matrix
        A contiguous slice of distance matrix, optionally processed by
        ``reduce_func``.

    Examples
    --------
    Without reduce_func:

    >>> import numpy as np
    >>> from sklearn.metrics import pairwise_distances_chunked
    >>> X = np.random.RandomState(0).rand(5, 3)
    >>> D_chunk = next(pairwise_distances_chunked(X))
    >>> D_chunk  # doctest: +ELLIPSIS
    array([[0.  ..., 0.29..., 0.41..., 0.19..., 0.57...],
           [0.29..., 0.  ..., 0.57..., 0.41..., 0.76...],
           [0.41..., 0.57..., 0.  ..., 0.44..., 0.90...],
           [0.19..., 0.41..., 0.44..., 0.  ..., 0.51...],
           [0.57..., 0.76..., 0.90..., 0.51..., 0.  ...]])

    Retrieve all neighbors and average distance within radius r:

    >>> r = .2
    >>> def reduce_func(D_chunk, start):
    ...     neigh = [np.flatnonzero(d < r) for d in D_chunk]
    ...     avg_dist = (D_chunk * (D_chunk < r)).mean(axis=1)
    ...     return neigh, avg_dist
    >>> gen = pairwise_distances_chunked(X, reduce_func=reduce_func)
    >>> neigh, avg_dist = next(gen)
    >>> neigh
    [array([0, 3]), array([1]), array([2]), array([0, 3]), array([4])]
    >>> avg_dist  # doctest: +ELLIPSIS
    array([0.039..., 0.        , 0.        , 0.039..., 0.        ])

    Where r is defined per sample, we need to make use of ``start``:

    >>> r = [.2, .4, .4, .3, .1]
    >>> def reduce_func(D_chunk, start):
    ...     neigh = [np.flatnonzero(d < r[i])
    ...              for i, d in enumerate(D_chunk, start)]
    ...     return neigh
    >>> neigh = next(pairwise_distances_chunked(X, reduce_func=reduce_func))
    >>> neigh
    [array([0, 3]), array([0, 1]), array([2]), array([0, 3]), array([4])]

    Force row-by-row generation by reducing ``working_memory``:

    >>> gen = pairwise_distances_chunked(X, reduce_func=reduce_func,
    ...                                  working_memory=0)
    >>> next(gen)
    [array([0, 3])]
    >>> next(gen)
    [array([0, 1])]
    """
    n_samples_X = _num_samples(X)
    if metric == 'precomputed':
        slices = (slice(0, n_samples_X),)
    else:
        if Y is None:
            Y = X
        # We get as many rows as possible within our working_memory budget to
        # store len(Y) distances in each row of output.
        #
        # Note:
        #  - this will get at least 1 row, even if 1 row of distances will
        #    exceed working_memory.
        #  - this does not account for any temporary memory usage while
        #    calculating distances (e.g. difference of vectors in manhattan
        #    distance.
        chunk_n_rows = get_chunk_n_rows(row_bytes=8 * _num_samples(Y),
                                        max_n_rows=n_samples_X,
                                        working_memory=working_memory)
        slices = gen_batches(n_samples_X, chunk_n_rows)

    # precompute data-derived metric params
    params = _precompute_metric_params(X, Y, metric=metric, **kwds)
    kwds.update(**params)

    for sl in slices:
        if sl.start == 0 and sl.stop == n_samples_X:
            X_chunk = X  # enable optimised paths for X is Y
        else:
            X_chunk = X[sl]
        D_chunk = pairwise_distances(X_chunk, Y, metric=metric,
                                     n_jobs=n_jobs, **kwds)
        if ((X is Y or Y is None)
                and PAIRWISE_DISTANCE_FUNCTIONS.get(metric, None)
                is euclidean_distances):
            # zeroing diagonal, taking care of aliases of "euclidean",
            # i.e. "l2"
            D_chunk.flat[sl.start::_num_samples(X) + 1] = 0
        if reduce_func is not None:
            chunk_size = D_chunk.shape[0]
            D_chunk = reduce_func(D_chunk, sl.start)
            _check_chunk_size(D_chunk, chunk_size)
        yield D_chunk


def pairwise_distances(X, Y=None, metric="euclidean", n_jobs=None, **kwds):
    """ Compute the distance matrix from a vector array X and optional Y.

    This method takes either a vector array or a distance matrix, and returns
    a distance matrix. If the input is a vector array, the distances are
    computed. If the input is a distances matrix, it is returned instead.

    This method provides a safe way to take a distance matrix as input, while
    preserving compatibility with many other algorithms that take a vector
    array.

    If Y is given (default is None), then the returned matrix is the pairwise
    distance between the arrays from both X and Y.

    Valid values for metric are:

    - From scikit-learn: ['cityblock', 'cosine', 'euclidean', 'l1', 'l2',
      'manhattan']. These metrics support sparse matrix inputs.

    - From scipy.spatial.distance: ['braycurtis', 'canberra', 'chebyshev',
      'correlation', 'dice', 'hamming', 'jaccard', 'kulsinski', 'mahalanobis',
      'minkowski', 'rogerstanimoto', 'russellrao', 'seuclidean',
      'sokalmichener', 'sokalsneath', 'sqeuclidean', 'yule']
      See the documentation for scipy.spatial.distance for details on these
      metrics. These metrics do not support sparse matrix inputs.

    Note that in the case of 'cityblock', 'cosine' and 'euclidean' (which are
    valid scipy.spatial.distance metrics), the scikit-learn implementation
    will be used, which is faster and has support for sparse matrices (except
    for 'cityblock'). For a verbose description of the metrics from
    scikit-learn, see the __doc__ of the sklearn.pairwise.distance_metrics
    function.

    Read more in the :ref:`User Guide <metrics>`.

    Parameters
    ----------
    X : array [n_samples_a, n_samples_a] if metric == "precomputed", or, \
             [n_samples_a, n_features] otherwise
        Array of pairwise distances between samples, or a feature array.

    Y : array [n_samples_b, n_features], optional
        An optional second feature array. Only allowed if
        metric != "precomputed".

    metric : string, or callable
        The metric to use when calculating distance between instances in a
        feature array. If metric is a string, it must be one of the options
        allowed by scipy.spatial.distance.pdist for its metric parameter, or
        a metric listed in pairwise.PAIRWISE_DISTANCE_FUNCTIONS.
        If metric is "precomputed", X is assumed to be a distance matrix.
        Alternatively, if metric is a callable function, it is called on each
        pair of instances (rows) and the resulting value recorded. The callable
        should take two arrays from X as input and return a value indicating
        the distance between them.

    n_jobs : int or None, optional (default=None)
        The number of jobs to use for the computation. This works by breaking
        down the pairwise matrix into n_jobs even slices and computing them in
        parallel.

        ``None`` means 1 unless in a :obj:`joblib.parallel_backend` context.
        ``-1`` means using all processors. See :term:`Glossary <n_jobs>`
        for more details.

    **kwds : optional keyword parameters
        Any further parameters are passed directly to the distance function.
        If using a scipy.spatial.distance metric, the parameters are still
        metric dependent. See the scipy docs for usage examples.

    Returns
    -------
    D : array [n_samples_a, n_samples_a] or [n_samples_a, n_samples_b]
        A distance matrix D such that D_{i, j} is the distance between the
        ith and jth vectors of the given matrix X, if Y is None.
        If Y is not None, then D_{i, j} is the distance between the ith array
        from X and the jth array from Y.

    See also
    --------
    pairwise_distances_chunked : performs the same calculation as this
        function, but returns a generator of chunks of the distance matrix, in
        order to limit memory usage.
    paired_distances : Computes the distances between corresponding
                       elements of two arrays
    """
    if (metric not in _VALID_METRICS and
            not callable(metric) and metric != "precomputed"):
        raise ValueError("Unknown metric %s. "
                         "Valid metrics are %s, or 'precomputed', or a "
                         "callable" % (metric, _VALID_METRICS))

    if metric == "precomputed":
        X, _ = check_pairwise_arrays(X, Y, precomputed=True)

        whom = ("`pairwise_distances`. Precomputed distance "
                " need to have non-negative values.")
        check_non_negative(X, whom=whom)
        return X
    elif metric in PAIRWISE_DISTANCE_FUNCTIONS:
        func = PAIRWISE_DISTANCE_FUNCTIONS[metric]
    elif callable(metric):
        func = partial(_pairwise_callable, metric=metric, **kwds)
    else:
        if issparse(X) or issparse(Y):
            raise TypeError("scipy distance metrics do not"
                            " support sparse matrices.")

        dtype = bool if metric in PAIRWISE_BOOLEAN_FUNCTIONS else None

        if dtype == bool and (X.dtype != bool or Y.dtype != bool):
            msg = "Data was converted to boolean for metric %s" % metric
            warnings.warn(msg, DataConversionWarning)

        X, Y = check_pairwise_arrays(X, Y, dtype=dtype)

        # precompute data-derived metric params
        params = _precompute_metric_params(X, Y, metric=metric, **kwds)
        kwds.update(**params)

        if effective_n_jobs(n_jobs) == 1 and X is Y:
            return distance.squareform(distance.pdist(X, metric=metric,
                                                      **kwds))
        func = partial(distance.cdist, metric=metric, **kwds)

    return _parallel_pairwise(X, Y, func, n_jobs, **kwds)


# These distances recquire boolean arrays, when using scipy.spatial.distance
PAIRWISE_BOOLEAN_FUNCTIONS = [
    'dice',
    'jaccard',
    'kulsinski',
    'matching',
    'rogerstanimoto',
    'russellrao',
    'sokalmichener',
    'sokalsneath',
    'yule',
]


# Helper functions - distance
PAIRWISE_KERNEL_FUNCTIONS = {
    # If updating this dictionary, update the doc in both distance_metrics()
    # and also in pairwise_distances()!
    'additive_chi2': additive_chi2_kernel,
    'chi2': chi2_kernel,
    'linear': linear_kernel,
    'polynomial': polynomial_kernel,
    'poly': polynomial_kernel,
    'rbf': rbf_kernel,
    'laplacian': laplacian_kernel,
    'sigmoid': sigmoid_kernel,
    'cosine': cosine_similarity, }


def kernel_metrics():
    """ Valid metrics for pairwise_kernels

    This function simply returns the valid pairwise distance metrics.
    It exists, however, to allow for a verbose description of the mapping for
    each of the valid strings.

    The valid distance metrics, and the function they map to, are:
      ===============   ========================================
      metric            Function
      ===============   ========================================
      'additive_chi2'   sklearn.pairwise.additive_chi2_kernel
      'chi2'            sklearn.pairwise.chi2_kernel
      'linear'          sklearn.pairwise.linear_kernel
      'poly'            sklearn.pairwise.polynomial_kernel
      'polynomial'      sklearn.pairwise.polynomial_kernel
      'rbf'             sklearn.pairwise.rbf_kernel
      'laplacian'       sklearn.pairwise.laplacian_kernel
      'sigmoid'         sklearn.pairwise.sigmoid_kernel
      'cosine'          sklearn.pairwise.cosine_similarity
      ===============   ========================================

    Read more in the :ref:`User Guide <metrics>`.
    """
    return PAIRWISE_KERNEL_FUNCTIONS


KERNEL_PARAMS = {
    "additive_chi2": (),
    "chi2": frozenset(["gamma"]),
    "cosine": (),
    "linear": (),
    "poly": frozenset(["gamma", "degree", "coef0"]),
    "polynomial": frozenset(["gamma", "degree", "coef0"]),
    "rbf": frozenset(["gamma"]),
    "laplacian": frozenset(["gamma"]),
    "sigmoid": frozenset(["gamma", "coef0"]),
}


def pairwise_kernels(X, Y=None, metric="linear", filter_params=False,
                     n_jobs=None, **kwds):
    """Compute the kernel between arrays X and optional array Y.

    This method takes either a vector array or a kernel matrix, and returns
    a kernel matrix. If the input is a vector array, the kernels are
    computed. If the input is a kernel matrix, it is returned instead.

    This method provides a safe way to take a kernel matrix as input, while
    preserving compatibility with many other algorithms that take a vector
    array.

    If Y is given (default is None), then the returned matrix is the pairwise
    kernel between the arrays from both X and Y.

    Valid values for metric are::
        ['additive_chi2', 'chi2', 'linear', 'poly', 'polynomial', 'rbf',
         'laplacian', 'sigmoid', 'cosine']

    Read more in the :ref:`User Guide <metrics>`.

    Parameters
    ----------
    X : array [n_samples_a, n_samples_a] if metric == "precomputed", or, \
             [n_samples_a, n_features] otherwise
        Array of pairwise kernels between samples, or a feature array.

    Y : array [n_samples_b, n_features]
        A second feature array only if X has shape [n_samples_a, n_features].

    metric : string, or callable
        The metric to use when calculating kernel between instances in a
        feature array. If metric is a string, it must be one of the metrics
        in pairwise.PAIRWISE_KERNEL_FUNCTIONS.
        If metric is "precomputed", X is assumed to be a kernel matrix.
        Alternatively, if metric is a callable function, it is called on each
        pair of instances (rows) and the resulting value recorded. The callable
        should take two arrays from X as input and return a value indicating
        the distance between them.

    filter_params : boolean
        Whether to filter invalid parameters or not.

    n_jobs : int or None, optional (default=None)
        The number of jobs to use for the computation. This works by breaking
        down the pairwise matrix into n_jobs even slices and computing them in
        parallel.

        ``None`` means 1 unless in a :obj:`joblib.parallel_backend` context.
        ``-1`` means using all processors. See :term:`Glossary <n_jobs>`
        for more details.

    **kwds : optional keyword parameters
        Any further parameters are passed directly to the kernel function.

    Returns
    -------
    K : array [n_samples_a, n_samples_a] or [n_samples_a, n_samples_b]
        A kernel matrix K such that K_{i, j} is the kernel between the
        ith and jth vectors of the given matrix X, if Y is None.
        If Y is not None, then K_{i, j} is the kernel between the ith array
        from X and the jth array from Y.

    Notes
    -----
    If metric is 'precomputed', Y is ignored and X is returned.

    """
    # import GPKernel locally to prevent circular imports
    from ..gaussian_process.kernels import Kernel as GPKernel

    if metric == "precomputed":
        X, _ = check_pairwise_arrays(X, Y, precomputed=True)
        return X
    elif isinstance(metric, GPKernel):
        func = metric.__call__
    elif metric in PAIRWISE_KERNEL_FUNCTIONS:
        if filter_params:
            kwds = {k: kwds[k] for k in kwds
                    if k in KERNEL_PARAMS[metric]}
        func = PAIRWISE_KERNEL_FUNCTIONS[metric]
    elif callable(metric):
        func = partial(_pairwise_callable, metric=metric, **kwds)
    else:
        raise ValueError("Unknown kernel %r" % metric)

    return _parallel_pairwise(X, Y, func, n_jobs, **kwds)<|MERGE_RESOLUTION|>--- conflicted
+++ resolved
@@ -119,24 +119,13 @@
 
     if Y is X or Y is None:
         X = Y = check_array(X, accept_sparse='csr', dtype=dtype,
-<<<<<<< HEAD
-                            warn_on_dtype=warn_on_dtype, estimator=estimator,
+                            estimator=estimator,
                             force_all_finite=force_all_finite)
     else:
         X = check_array(X, accept_sparse='csr', dtype=dtype,
-                        warn_on_dtype=warn_on_dtype, estimator=estimator,
-                        force_all_finite=force_all_finite)
+                        estimator=estimator, force_all_finite=force_all_finite)
         Y = check_array(Y, accept_sparse='csr', dtype=dtype,
-                        warn_on_dtype=warn_on_dtype, estimator=estimator,
-                        force_all_finite=force_all_finite)
-=======
-                            estimator=estimator)
-    else:
-        X = check_array(X, accept_sparse='csr', dtype=dtype,
-                        estimator=estimator)
-        Y = check_array(Y, accept_sparse='csr', dtype=dtype,
-                        estimator=estimator)
->>>>>>> cc0179a5
+                        estimator=estimator, force_all_finite=force_all_finite)
 
     if precomputed:
         if X.shape[1] != Y.shape[0]:
@@ -1521,12 +1510,8 @@
                   'cosine', 'dice', 'hamming', 'jaccard', 'kulsinski',
                   'mahalanobis', 'matching', 'minkowski', 'rogerstanimoto',
                   'russellrao', 'seuclidean', 'sokalmichener',
-<<<<<<< HEAD
-                  'sokalsneath', 'sqeuclidean', 'yule', 'wminkowski', 'gower']
-=======
-                  'sokalsneath', 'sqeuclidean', 'yule', 'wminkowski',
+                  'sokalsneath', 'sqeuclidean', 'yule', 'wminkowski', 'gower',
                   'haversine']
->>>>>>> cc0179a5
 
 
 def _check_chunk_size(reduced, chunk_size):
