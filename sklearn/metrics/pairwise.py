# -*- coding: utf-8 -*-

# Authors: Alexandre Gramfort <alexandre.gramfort@inria.fr>
#          Mathieu Blondel <mathieu@mblondel.org>
#          Robert Layton <robertlayton@gmail.com>
#          Andreas Mueller <amueller@ais.uni-bonn.de>
#          Philippe Gervais <philippe.gervais@inria.fr>
#          Lars Buitinck
#          Joel Nothman <joel.nothman@gmail.com>
# License: BSD 3 clause

import itertools
from functools import partial
import warnings

import numpy as np
from scipy.spatial import distance
from scipy.sparse import csr_matrix
from scipy.sparse import issparse

from ..utils.validation import _num_samples
from ..utils.validation import check_non_negative
from ..utils import check_array
from ..utils import gen_even_slices
from ..utils import gen_batches, get_chunk_n_rows
from ..utils.extmath import row_norms, safe_sparse_dot
from ..preprocessing import MinMaxScaler
from ..preprocessing import normalize
from ..utils._joblib import Parallel
from ..utils._joblib import delayed
from ..utils._joblib import effective_n_jobs

from .pairwise_fast import _chi2_kernel_fast, _sparse_manhattan
from ..exceptions import DataConversionWarning


# Utility Functions
def _return_float_dtype(X, Y):
    """
    1. If dtype of X and Y is float32, then dtype float32 is returned.
    2. Else dtype float is returned.
    """
    if not issparse(X) and not isinstance(X, np.ndarray):
        X = np.asarray(X)

    if Y is None:
        Y_dtype = X.dtype
    elif not issparse(Y) and not isinstance(Y, np.ndarray):
        Y = np.asarray(Y)
        Y_dtype = Y.dtype
    else:
        Y_dtype = Y.dtype

    if X.dtype == Y_dtype == np.float32:
        dtype = np.float32
    else:
        dtype = np.float

    return X, Y, dtype


def check_pairwise_arrays(X, Y, precomputed=False, dtype=None,
                          force_all_finite=True):
    """ Set X and Y appropriately and checks inputs

    If Y is None, it is set as a pointer to X (i.e. not a copy).
    If Y is given, this does not happen.
    All distance metrics should use this function first to assert that the
    given parameters are correct and safe to use.

    Specifically, this function first ensures that both X and Y are arrays,
    then checks that they are at least two dimensional while ensuring that
    their elements are floats (or dtype if provided). Finally, the function
    checks that the size of the second dimension of the two arrays is equal, or
    the equivalent check for a precomputed distance matrix.

    Parameters
    ----------
    X : {array-like, sparse matrix}, shape (n_samples_a, n_features)

    Y : {array-like, sparse matrix}, shape (n_samples_b, n_features)

    precomputed : bool
        True if X is to be treated as precomputed distances to the samples in
        Y.

    dtype : string, type, list of types or None (default=None)
        Data type required for X and Y. If None, the dtype will be an
        appropriate float type selected by _return_float_dtype.

        .. versionadded:: 0.18

    force_all_finite : boolean or 'allow-nan', (default=True)
        Whether to raise an error on np.inf and np.nan in X. The possibilities
        are:

        - True: Force all values of X to be finite.
        - False: accept both np.inf and np.nan in X.
        - 'allow-nan':  accept  only  np.nan  values in  X.  Values  cannot  be
          infinite.

        .. versionadded:: 0.20.3

    Returns
    -------
    safe_X : {array-like, sparse matrix}, shape (n_samples_a, n_features)
        An array equal to X, guaranteed to be a numpy array.

    safe_Y : {array-like, sparse matrix}, shape (n_samples_b, n_features)
        An array equal to Y if Y was not None, guaranteed to be a numpy array.
        If Y was None, safe_Y will be a pointer to X.

    """
    X, Y, dtype_float = _return_float_dtype(X, Y)

    estimator = 'check_pairwise_arrays'
    if dtype is None:
        dtype = dtype_float

    if Y is X or Y is None:
        X = Y = check_array(X, accept_sparse='csr', dtype=dtype,
                            estimator=estimator,
                            force_all_finite=force_all_finite)
    else:
        X = check_array(X, accept_sparse='csr', dtype=dtype,
                        estimator=estimator,
                        force_all_finite=force_all_finite)
        Y = check_array(Y, accept_sparse='csr', dtype=dtype,
                        estimator=estimator,
                        force_all_finite=force_all_finite)
<<<<<<< HEAD

=======
>>>>>>> 1cd69791

    if precomputed:
        if X.shape[1] != Y.shape[0]:
            raise ValueError("Precomputed metric requires shape "
                             "(n_queries, n_indexed). Got (%d, %d) "
                             "for %d indexed." %
                             (X.shape[0], X.shape[1], Y.shape[0]))
    elif X.shape[1] != Y.shape[1]:
        raise ValueError("Incompatible dimension for X and Y matrices: "
                         "X.shape[1] == %d while Y.shape[1] == %d" % (
                             X.shape[1], Y.shape[1]))

    return X, Y



def check_paired_arrays(X, Y):
    """ Set X and Y appropriately and checks inputs for paired distances

    All paired distance metrics should use this function first to assert that
    the given parameters are correct and safe to use.

    Specifically, this function first ensures that both X and Y are arrays,
    then checks that they are at least two dimensional while ensuring that
    their elements are floats. Finally, the function checks that the size
    of the dimensions of the two arrays are equal.

    Parameters
    ----------
    X : {array-like, sparse matrix}, shape (n_samples_a, n_features)

    Y : {array-like, sparse matrix}, shape (n_samples_b, n_features)

    Returns
    -------
    safe_X : {array-like, sparse matrix}, shape (n_samples_a, n_features)
        An array equal to X, guaranteed to be a numpy array.

    safe_Y : {array-like, sparse matrix}, shape (n_samples_b, n_features)
        An array equal to Y if Y was not None, guaranteed to be a numpy array.
        If Y was None, safe_Y will be a pointer to X.

    """
    X, Y = check_pairwise_arrays(X, Y)
    if X.shape != Y.shape:
        raise ValueError("X and Y should be of same shape. They were "
                         "respectively %r and %r long." % (X.shape, Y.shape))
    return X, Y


# Pairwise distances
def euclidean_distances(X, Y=None, Y_norm_squared=None, squared=False,
                        X_norm_squared=None):
    """
    Considering the rows of X (and Y=X) as vectors, compute the
    distance matrix between each pair of vectors.

    For efficiency reasons, the euclidean distance between a pair of row
    vector x and y is computed as::

        dist(x, y) = sqrt(dot(x, x) - 2 * dot(x, y) + dot(y, y))

    This formulation has two advantages over other ways of computing distances.
    First, it is computationally efficient when dealing with sparse data.
    Second, if one argument varies but the other remains unchanged, then
    `dot(x, x)` and/or `dot(y, y)` can be pre-computed.

    However, this is not the most precise way of doing this computation, and
    the distance matrix returned by this function may not be exactly
    symmetric as required by, e.g., ``scipy.spatial.distance`` functions.

    Read more in the :ref:`User Guide <metrics>`.

    Parameters
    ----------
    X : {array-like, sparse matrix}, shape (n_samples_1, n_features)

    Y : {array-like, sparse matrix}, shape (n_samples_2, n_features)

    Y_norm_squared : array-like, shape (n_samples_2, ), optional
        Pre-computed dot-products of vectors in Y (e.g.,
        ``(Y**2).sum(axis=1)``)
        May be ignored in some cases, see the note below.

    squared : boolean, optional
        Return squared Euclidean distances.

    X_norm_squared : array-like, shape = [n_samples_1], optional
        Pre-computed dot-products of vectors in X (e.g.,
        ``(X**2).sum(axis=1)``)
        May be ignored in some cases, see the note below.

    Notes
    -----
    To achieve better accuracy, `X_norm_squared` and `Y_norm_squared` may be
    unused if they are passed as ``float32``.

    Returns
    -------
    distances : array, shape (n_samples_1, n_samples_2)

    Examples
    --------
    >>> from sklearn.metrics.pairwise import euclidean_distances
    >>> X = [[0, 1], [1, 1]]
    >>> # distance between rows of X
    >>> euclidean_distances(X, X)
    array([[0., 1.],
           [1., 0.]])
    >>> # get distance to origin
    >>> euclidean_distances(X, [[0, 0]])
    array([[1.        ],
           [1.41421356]])

    See also
    --------
    paired_distances : distances betweens pairs of elements of X and Y.
    """
    X, Y = check_pairwise_arrays(X, Y)

    # If norms are passed as float32, they are unused. If arrays are passed as
    # float32, norms needs to be recomputed on upcast chunks.
    # TODO: use a float64 accumulator in row_norms to avoid the latter.
    if X_norm_squared is not None:
        XX = check_array(X_norm_squared)
        if XX.shape == (1, X.shape[0]):
            XX = XX.T
        elif XX.shape != (X.shape[0], 1):
            raise ValueError(
                "Incompatible dimensions for X and X_norm_squared")
        if XX.dtype == np.float32:
            XX = None
    elif X.dtype == np.float32:
        XX = None
    else:
        XX = row_norms(X, squared=True)[:, np.newaxis]

    if X is Y and XX is not None:
        # shortcut in the common case euclidean_distances(X, X)
        YY = XX.T
    elif Y_norm_squared is not None:
        YY = np.atleast_2d(Y_norm_squared)

        if YY.shape != (1, Y.shape[0]):
            raise ValueError(
                "Incompatible dimensions for Y and Y_norm_squared")
        if YY.dtype == np.float32:
            YY = None
    elif Y.dtype == np.float32:
        YY = None
    else:
        YY = row_norms(Y, squared=True)[np.newaxis, :]

    if X.dtype == np.float32:
        # To minimize precision issues with float32, we compute the distance
        # matrix on chunks of X and Y upcast to float64
        distances = _euclidean_distances_upcast(X, XX, Y, YY)
    else:
        # if dtype is already float64, no need to chunk and upcast
        distances = - 2 * safe_sparse_dot(X, Y.T, dense_output=True)
        distances += XX
        distances += YY
    np.maximum(distances, 0, out=distances)

    # Ensure that distances between vectors and themselves are set to 0.0.
    # This may not be the case due to floating point rounding errors.
    if X is Y:
        np.fill_diagonal(distances, 0)

    return distances if squared else np.sqrt(distances, out=distances)


def _euclidean_distances_upcast(X, XX=None, Y=None, YY=None):
    """Euclidean distances between X and Y

    Assumes X and Y have float32 dtype.
    Assumes XX and YY have float64 dtype or are None.

    X and Y are upcast to float64 by chunks, which size is chosen to limit
    memory increase by approximately 10% (at least 10MiB).
    """
    n_samples_X = X.shape[0]
    n_samples_Y = Y.shape[0]
    n_features = X.shape[1]

    distances = np.empty((n_samples_X, n_samples_Y), dtype=np.float32)

    x_density = X.nnz / np.prod(X.shape) if issparse(X) else 1
    y_density = Y.nnz / np.prod(Y.shape) if issparse(Y) else 1

    # Allow 10% more memory than X, Y and the distance matrix take (at least
    # 10MiB)
    maxmem = max(
        ((x_density * n_samples_X + y_density * n_samples_Y) * n_features
         + (x_density * n_samples_X * y_density * n_samples_Y)) / 10,
        10 * 2**17)

    # The increase amount of memory in 8-byte blocks is:
    # - x_density * batch_size * n_features (copy of chunk of X)
    # - y_density * batch_size * n_features (copy of chunk of Y)
    # - batch_size * batch_size (chunk of distance matrix)
    # Hence x² + (xd+yd)kx = M, where x=batch_size, k=n_features, M=maxmem
    #                                 xd=x_density and yd=y_density
    tmp = (x_density + y_density) * n_features
    batch_size = (-tmp + np.sqrt(tmp**2 + 4 * maxmem)) / 2
    batch_size = max(int(batch_size), 1)

    x_batches = gen_batches(X.shape[0], batch_size)
    y_batches = gen_batches(Y.shape[0], batch_size)

    for i, x_slice in enumerate(x_batches):
        X_chunk = X[x_slice].astype(np.float64)
        if XX is None:
            XX_chunk = row_norms(X_chunk, squared=True)[:, np.newaxis]
        else:
            XX_chunk = XX[x_slice]

        for j, y_slice in enumerate(y_batches):
            if X is Y and j < i:
                # when X is Y the distance matrix is symmetric so we only need
                # to compute half of it.
                d = distances[y_slice, x_slice].T

            else:
                Y_chunk = Y[y_slice].astype(np.float64)
                if YY is None:
                    YY_chunk = row_norms(Y_chunk, squared=True)[np.newaxis, :]
                else:
                    YY_chunk = YY[:, y_slice]

                d = -2 * safe_sparse_dot(X_chunk, Y_chunk.T, dense_output=True)
                d += XX_chunk
                d += YY_chunk

            distances[x_slice, y_slice] = d.astype(np.float32, copy=False)

    return distances


def _argmin_min_reduce(dist, start):
    indices = dist.argmin(axis=1)
    values = dist[np.arange(dist.shape[0]), indices]
    return indices, values


def pairwise_distances_argmin_min(X, Y, axis=1, metric="euclidean",
                                  batch_size=None, metric_kwargs=None):
    """Compute minimum distances between one point and a set of points.

    This function computes for each row in X, the index of the row of Y which
    is closest (according to the specified distance). The minimal distances are
    also returned.

    This is mostly equivalent to calling:

        (pairwise_distances(X, Y=Y, metric=metric).argmin(axis=axis),
         pairwise_distances(X, Y=Y, metric=metric).min(axis=axis))

    but uses much less memory, and is faster for large arrays.

    Parameters
    ----------
    X : {array-like, sparse matrix}, shape (n_samples1, n_features)
        Array containing points.

    Y : {array-like, sparse matrix}, shape (n_samples2, n_features)
        Arrays containing points.

    axis : int, optional, default 1
        Axis along which the argmin and distances are to be computed.

    metric : string or callable, default 'euclidean'
        metric to use for distance computation. Any metric from scikit-learn
        or scipy.spatial.distance can be used.

        If metric is a callable function, it is called on each
        pair of instances (rows) and the resulting value recorded. The callable
        should take two arrays as input and return one value indicating the
        distance between them. This works for Scipy's metrics, but is less
        efficient than passing the metric name as a string.

        Distance matrices are not supported.

        Valid values for metric are:

        - from scikit-learn: ['cityblock', 'cosine', 'euclidean', 'l1', 'l2',
          'manhattan', 'gower']

        - from scipy.spatial.distance: ['braycurtis', 'canberra', 'chebyshev',
          'correlation', 'dice', 'hamming', 'jaccard', 'kulsinski',
          'mahalanobis', 'minkowski', 'rogerstanimoto', 'russellrao',
          'seuclidean', 'sokalmichener', 'sokalsneath', 'sqeuclidean',
          'yule']

        See the documentation for scipy.spatial.distance for details on these
        metrics.

    batch_size : integer
        .. deprecated:: 0.20
            Deprecated for removal in 0.22.
            Use sklearn.set_config(working_memory=...) instead.

    metric_kwargs : dict, optional
        Keyword arguments to pass to specified metric function.

    Returns
    -------
    argmin : numpy.ndarray
        Y[argmin[i], :] is the row in Y that is closest to X[i, :].

    distances : numpy.ndarray
        distances[i] is the distance between the i-th row in X and the
        argmin[i]-th row in Y.

    See also
    --------
    sklearn.metrics.pairwise_distances
    sklearn.metrics.pairwise_distances_argmin
    """
    if batch_size is not None:
        warnings.warn("'batch_size' is ignored. It was deprecated in version "
                      "0.20 and will be removed in version 0.22. "
                      "Use sklearn.set_config(working_memory=...) instead.",
                      DeprecationWarning)
    X, Y = check_pairwise_arrays(X, Y)

    if metric_kwargs is None:
        metric_kwargs = {}

    if axis == 0:
        X, Y = Y, X

    indices, values = zip(*pairwise_distances_chunked(
        X, Y, reduce_func=_argmin_min_reduce, metric=metric,
        **metric_kwargs))
    indices = np.concatenate(indices)
    values = np.concatenate(values)

    return indices, values


def pairwise_distances_argmin(X, Y, axis=1, metric="euclidean",
                              batch_size=None, metric_kwargs=None):
    """Compute minimum distances between one point and a set of points.

    This function computes for each row in X, the index of the row of Y which
    is closest (according to the specified distance).

    This is mostly equivalent to calling:

        pairwise_distances(X, Y=Y, metric=metric).argmin(axis=axis)

    but uses much less memory, and is faster for large arrays.

    This function works with dense 2D arrays only.

    Parameters
    ----------
    X : array-like
        Arrays containing points. Respective shapes (n_samples1, n_features)
        and (n_samples2, n_features)

    Y : array-like
        Arrays containing points. Respective shapes (n_samples1, n_features)
        and (n_samples2, n_features)

    axis : int, optional, default 1
        Axis along which the argmin and distances are to be computed.

    metric : string or callable
        metric to use for distance computation. Any metric from scikit-learn
        or scipy.spatial.distance can be used.

        If metric is a callable function, it is called on each
        pair of instances (rows) and the resulting value recorded. The callable
        should take two arrays as input and return one value indicating the
        distance between them. This works for Scipy's metrics, but is less
        efficient than passing the metric name as a string.

        Distance matrices are not supported.

        Valid values for metric are:

        - from scikit-learn: ['cityblock', 'cosine', 'euclidean', 'l1', 'l2',
          'manhattan', 'gower']

        - from scipy.spatial.distance: ['braycurtis', 'canberra', 'chebyshev',
          'correlation', 'dice', 'hamming', 'jaccard', 'kulsinski',
          'mahalanobis', 'minkowski', 'rogerstanimoto', 'russellrao',
          'seuclidean', 'sokalmichener', 'sokalsneath', 'sqeuclidean',
          'yule']

        See the documentation for scipy.spatial.distance for details on these
        metrics.

    batch_size : integer
        .. deprecated:: 0.20
            Deprecated for removal in 0.22.
            Use sklearn.set_config(working_memory=...) instead.

    metric_kwargs : dict
        keyword arguments to pass to specified metric function.

    Returns
    -------
    argmin : numpy.ndarray
        Y[argmin[i], :] is the row in Y that is closest to X[i, :].

    See also
    --------
    sklearn.metrics.pairwise_distances
    sklearn.metrics.pairwise_distances_argmin_min
    """
    if metric_kwargs is None:
        metric_kwargs = {}

    return pairwise_distances_argmin_min(X, Y, axis, metric,
                                         metric_kwargs=metric_kwargs,
                                         batch_size=batch_size)[0]


def haversine_distances(X, Y=None):
    """Compute the Haversine distance between samples in X and Y

    The Haversine (or great circle) distance is the angular distance between
    two points on the surface of a sphere. The first distance of each point is
    assumed to be the latitude, the second is the longitude, given in radians.
    The dimension of the data must be 2.

    .. math::
       D(x, y) = 2\\arcsin[\\sqrt{\\sin^2((x1 - y1) / 2)
                                + \\cos(x1)\\cos(y1)\\sin^2((x2 - y2) / 2)}]

    Parameters
    ----------
    X : array_like, shape (n_samples_1, 2)

    Y : array_like, shape (n_samples_2, 2), optional

    Returns
    -------
    distance : {array}, shape (n_samples_1, n_samples_2)

    Notes
    -----
    As the Earth is nearly spherical, the haversine formula provides a good
    approximation of the distance between two points of the Earth surface, with
    a less than 1% error on average.

    Examples
    --------
    We want to calculate the distance between the Ezeiza Airport
    (Buenos Aires, Argentina) and the Charles de Gaulle Airport (Paris, France)

    >>> from sklearn.metrics.pairwise import haversine_distances
    >>> bsas = [-34.83333, -58.5166646]
    >>> paris = [49.0083899664, 2.53844117956]
    >>> result = haversine_distances([bsas, paris])
    >>> result * 6371000/1000  # multiply by Earth radius to get kilometers
    array([[    0.        , 11279.45379464],
           [11279.45379464,     0.        ]])
    """
    from sklearn.neighbors import DistanceMetric
    return DistanceMetric.get_metric('haversine').pairwise(X, Y)


def manhattan_distances(X, Y=None, sum_over_features=True):
    """ Compute the L1 distances between the vectors in X and Y.

    With sum_over_features equal to False it returns the componentwise
    distances.

    Read more in the :ref:`User Guide <metrics>`.

    Parameters
    ----------
    X : array_like
        An array with shape (n_samples_X, n_features).

    Y : array_like, optional
        An array with shape (n_samples_Y, n_features).

    sum_over_features : bool, default=True
        If True the function returns the pairwise distance matrix
        else it returns the componentwise L1 pairwise-distances.
        Not supported for sparse matrix inputs.

    Returns
    -------
    D : array
        If sum_over_features is False shape is
        (n_samples_X * n_samples_Y, n_features) and D contains the
        componentwise L1 pairwise-distances (ie. absolute difference),
        else shape is (n_samples_X, n_samples_Y) and D contains
        the pairwise L1 distances.

    Examples
    --------
    >>> from sklearn.metrics.pairwise import manhattan_distances
    >>> manhattan_distances([[3]], [[3]])#doctest:+ELLIPSIS
    array([[0.]])
    >>> manhattan_distances([[3]], [[2]])#doctest:+ELLIPSIS
    array([[1.]])
    >>> manhattan_distances([[2]], [[3]])#doctest:+ELLIPSIS
    array([[1.]])
    >>> manhattan_distances([[1, 2], [3, 4]],\
         [[1, 2], [0, 3]])#doctest:+ELLIPSIS
    array([[0., 2.],
           [4., 4.]])
    >>> import numpy as np
    >>> X = np.ones((1, 2))
    >>> y = np.full((2, 2), 2.)
    >>> manhattan_distances(X, y, sum_over_features=False)#doctest:+ELLIPSIS
    array([[1., 1.],
           [1., 1.]])
    """
    X, Y = check_pairwise_arrays(X, Y)

    if issparse(X) or issparse(Y):
        if not sum_over_features:
            raise TypeError("sum_over_features=%r not supported"
                            " for sparse matrices" % sum_over_features)

        X = csr_matrix(X, copy=False)
        Y = csr_matrix(Y, copy=False)
        D = np.zeros((X.shape[0], Y.shape[0]))
        _sparse_manhattan(X.data, X.indices, X.indptr,
                          Y.data, Y.indices, Y.indptr,
                          X.shape[1], D)
        return D

    if sum_over_features:
        return distance.cdist(X, Y, 'cityblock')

    D = X[:, np.newaxis, :] - Y[np.newaxis, :, :]
    D = np.abs(D, D)
    return D.reshape((-1, X.shape[1]))


def cosine_distances(X, Y=None):
    """Compute cosine distance between samples in X and Y.

    Cosine distance is defined as 1.0 minus the cosine similarity.

    Read more in the :ref:`User Guide <metrics>`.

    Parameters
    ----------
    X : array_like, sparse matrix
        with shape (n_samples_X, n_features).

    Y : array_like, sparse matrix (optional)
        with shape (n_samples_Y, n_features).

    Returns
    -------
    distance matrix : array
        An array with shape (n_samples_X, n_samples_Y).

    See also
    --------
    sklearn.metrics.pairwise.cosine_similarity
    scipy.spatial.distance.cosine : dense matrices only
    """
    # 1.0 - cosine_similarity(X, Y) without copy
    S = cosine_similarity(X, Y)
    S *= -1
    S += 1
    np.clip(S, 0, 2, out=S)
    if X is Y or Y is None:
        # Ensure that distances between vectors and themselves are set to 0.0.
        # This may not be the case due to floating point rounding errors.
        S[np.diag_indices_from(S)] = 0.0
    return S


def gower_distances(X, Y=None, categorical_features=None, scale=True):
    """Compute the distances between the observations in X and Y,
    that may contain mixed types of data, using an implementation
    of Gower formula.

    Parameters
    ----------
    X : array-like, or pandas.DataFrame, shape (n_samples, n_features)

    Y : array-like, or pandas.DataFrame, optional,
        shape (n_samples, n_features)

    categorical_features : array-like, optional, shape (n_features)
        Indicates with True/False whether a column is a categorical attribute.
        This is useful when categorical atributes are represented as integer
        values. Categorical ordinal attributes are treated as numeric, and
        must be marked as false.

        Alternatively, the categorical_features array can be represented only
        with the numerical indexes of the categorical attribtes.

        If the categorical_features array is not provided, by default all
        non-numeric columns are considered categorical.

    scale : boolean, optional (default=True)
        Indicates if the data will be scaled between 0 and 1. If false, it
        is assumed the data is already scaled.

    Returns
    -------
    similarities : ndarray, shape (n_samples, n_samples)

    References
    ----------
    Gower, J.C., 1971, A General Coefficient of Similarity and Some of Its
    Properties.

    Notes
    -----
    The numeric feature ranges are determined from both X and Y.

    Current implementation does not support sparse matrices.

    All the non-numerical types (e.g., str), are treated as categorical
    features.

    This implementation modifies the Gower's original similarity measure in
    the folowing aspects:

    * The values in the original similarity S range between 0 and 1. To
    guarantee this, it is assumed the numerical features of X and Y are
    scaled between 0 and 1.

    * Different from the original similarity S, this implementation
    returns 1-S.

    """
    if issparse(X) or issparse(Y):
        raise TypeError("Gower distance does not support sparse matrices")

    if X is None or len(X) == 0:
        raise ValueError("X can not be None or empty")

    y_is_not_none = Y is not None

    # It is necessary to convert to ndarray in advance to define the dtype
    # as np.object, otherwise numeric columns will be converted to string
    # if there are other string columns.
    if not isinstance(X, np.ndarray):
        X = np.asarray(X, dtype=np.object)

    if y_is_not_none and not isinstance(Y, np.ndarray):
        Y = np.asarray(Y, dtype=np.object)

    X, Y = check_pairwise_arrays(X, Y, precomputed=False, dtype=X.dtype,
                                 force_all_finite=False)

    n_rows, n_cols = X.shape

    categorical_features_obj, categorical_features_num, numerical_features = \
        _detect_categorical_features(X, categorical_features)

    # Categorical columns
    X_cat_obj = X[:, categorical_features_obj].astype(np.object)
    X_cat_num = X[:, categorical_features_num].astype(np.float)

    # Numerical columns
    X_num = X[:, numerical_features].astype(np.float)

    Y_cat_obj = None
    Y_cat_num = None
    Y_num = None
    if y_is_not_none:
        Y_cat_obj = Y[:, categorical_features_obj].astype(np.object)
        Y_cat_num = Y[:, categorical_features_num].astype(np.float)
        Y_num = Y[:, numerical_features].astype(np.float)
    else:
        Y_cat_obj = X_cat_obj
        Y_cat_num = X_cat_num
        Y_num = X_num

    num_cols = X_num.shape[1]
    n_col_num_present = num_cols > 0
    n_col_cat_obj_present = X_cat_obj.shape[1] > 0
    n_col_cat_num_present = X_cat_num.shape[1] > 0

    # Calculates the min and max values, and if requested, scale the
    # input values as proposed by the Gower's paper.
    if n_col_num_present:
        min_of_numeric = np.zeros(num_cols)
        max_of_numeric = np.zeros(num_cols)
        for col in range(num_cols):
            col_array = X_num[:, col]
            lo = np.nanmin(col_array)
            hi = np.nanmax(col_array)

            if y_is_not_none:
                col_array = Y_num[:, col]
                lo = np.nanmin([lo, np.nanmin(col_array)])
                hi = np.nanmax([hi, np.nanmax(col_array)])

            if np.isnan(lo):
                lo = 0.0
            if np.isnan(hi):
                hi = 0.0

            min_of_numeric[col] = lo
            max_of_numeric[col] = hi

        # Scales the numeric values between 0 and 1.
        if scale:
            scaler = MinMaxScaler().fit([min_of_numeric, max_of_numeric])
            X_num = scaler.transform(X_num)
            if y_is_not_none:
                Y_num = scaler.transform(Y_num)
            else:
                Y_num = X_num
        # If not, checks if the data is scaled.
        elif np.min(min_of_numeric) < 0 or np.max(max_of_numeric) > 1:
            warnings.warn("Input data is not scaled between 0 and 1.",
                          UserWarning)

    y_n_rows = Y.shape[0]
    D = np.zeros((n_rows, y_n_rows), dtype=np.float)

    for i in range(n_rows):
        j_start = i

        # for non square results
        if n_rows != y_n_rows or y_is_not_none:
            j_start = 0
<<<<<<< HEAD

        sum_s = 0
        n_cols_not_missing = np.zeros(n_rows - j_start)
=======
        sum_s = 0
        n_cols_not_missing = 0
		
>>>>>>> 1cd69791
        # sum and missing values treatment for each type of data, if available
        if n_col_cat_obj_present:
            row_cat_none = ~(np.equal(X_cat_obj[i, :], None) |
                             np.equal(Y_cat_obj[j_start:n_rows, :], None))

            n_cols_not_missing = np.sum(row_cat_none.astype(np.int), axis=1)
            sum_s = (~np.equal(X_cat_obj[i, :], Y_cat_obj[j_start:n_rows, :])
                     & row_cat_none).astype(np.int).sum(axis=1)

        if n_col_cat_num_present:
            row_cat_nan = ~(np.isnan(X_cat_num[i, :]) |
                            np.isnan(Y_cat_num[j_start:n_rows, :]))

            n_cols_not_missing = \
                n_cols_not_missing + \
                np.sum(row_cat_nan.astype(np.int), axis=1)

            sum_s = sum_s + (~np.equal(X_cat_num[i, :],
                                       Y_cat_num[j_start:n_rows, :])
                             & row_cat_nan).astype(np.int).sum(axis=1)

        if n_col_num_present:
            n_cols_not_missing = n_cols_not_missing + \
                                 np.sum((~(np.isnan(X_num[i, :]) |
                                           np.isnan(Y_num[j_start:n_rows, :])))
                                        .astype(np.int), axis=1)

            sum_s = sum_s + np.nansum(
                np.absolute(X_num[i, :] - Y_num[j_start:n_rows, :]), axis=1)

        result = np.divide(sum_s, n_cols_not_missing,
                           out=np.full(n_cols_not_missing.shape, np.nan),
                           where=n_cols_not_missing != 0)

        D[i, j_start:] = result
        if not y_is_not_none:
            D[i:, j_start] = result

    return D


def _detect_categorical_features(X, categorical_features=None):
    """Identifies the numerical and non-numerical (categorical) columns
    of an array.

    Parameters
    ----------
    X : array-like, or pandas.DataFrame, shape (n_samples, n_features)

    categorical_features : array-like, optional, shape (n_features)
        Indicates with True/False whether a column is a categorical attribute.

        Alternatively, the categorical_features array can be represented only
        with the numerical indexes of the categorical attribtes.

        If the categorical_features array is None, they will be automatically
        detected in X.

    Returns
    -------
    categorical_features_obj, categorical_features_num, numerical_features
     : ndarray, shape (n_features)
    """

    _, n_cols = np.shape(X)
    # Automatic detection of categorical features
    categorical_features_detected = np.zeros(n_cols, dtype=bool)
    for col in range(0, n_cols):
        if not np.issubdtype(type(X[0][col]), np.number):
            categorical_features_detected[col] = True

    categorical_features_obj = categorical_features_detected
    # Numerical categorical features can't be automatically detected
    categorical_features_num = np.zeros(n_cols, dtype=bool)

    if categorical_features is not None:
        categorical_features = np.asarray(categorical_features)
        if np.issubdtype(categorical_features.dtype, np.integer):
            new_categorical_features = np.zeros(n_cols, dtype=bool)
            new_categorical_features[categorical_features] = True
            categorical_features = new_categorical_features

        # Identifies categorical values represented by objects or numbers
        categorical_features_num = \
            categorical_features_detected != categorical_features
        categorical_features_obj = \
            categorical_features_detected & categorical_features

    return categorical_features_obj, categorical_features_num, \
        ~(categorical_features_obj | categorical_features_num)

# Paired distances

def paired_euclidean_distances(X, Y):
    """
    Computes the paired euclidean distances between X and Y

    Read more in the :ref:`User Guide <metrics>`.

    Parameters
    ----------
    X : array-like, shape (n_samples, n_features)

    Y : array-like, shape (n_samples, n_features)

    Returns
    -------
    distances : ndarray (n_samples, )
    """
    X, Y = check_paired_arrays(X, Y)
    return row_norms(X - Y)


def paired_manhattan_distances(X, Y):
    """Compute the L1 distances between the vectors in X and Y.

    Read more in the :ref:`User Guide <metrics>`.

    Parameters
    ----------
    X : array-like, shape (n_samples, n_features)

    Y : array-like, shape (n_samples, n_features)

    Returns
    -------
    distances : ndarray (n_samples, )
    """
    X, Y = check_paired_arrays(X, Y)
    diff = X - Y
    if issparse(diff):
        diff.data = np.abs(diff.data)
        return np.squeeze(np.array(diff.sum(axis=1)))
    else:
        return np.abs(diff).sum(axis=-1)


def paired_cosine_distances(X, Y):
    """
    Computes the paired cosine distances between X and Y

    Read more in the :ref:`User Guide <metrics>`.

    Parameters
    ----------
    X : array-like, shape (n_samples, n_features)

    Y : array-like, shape (n_samples, n_features)

    Returns
    -------
    distances : ndarray, shape (n_samples, )

    Notes
    ------
    The cosine distance is equivalent to the half the squared
    euclidean distance if each sample is normalized to unit norm
    """
    X, Y = check_paired_arrays(X, Y)
    return .5 * row_norms(normalize(X) - normalize(Y), squared=True)


PAIRED_DISTANCES = {
    'cosine': paired_cosine_distances,
    'euclidean': paired_euclidean_distances,
    'l2': paired_euclidean_distances,
    'l1': paired_manhattan_distances,
    'manhattan': paired_manhattan_distances,
    'cityblock': paired_manhattan_distances}


def paired_distances(X, Y, metric="euclidean", **kwds):
    """
    Computes the paired distances between X and Y.

    Computes the distances between (X[0], Y[0]), (X[1], Y[1]), etc...

    Read more in the :ref:`User Guide <metrics>`.

    Parameters
    ----------
    X : ndarray (n_samples, n_features)
        Array 1 for distance computation.

    Y : ndarray (n_samples, n_features)
        Array 2 for distance computation.

    metric : string or callable
        The metric to use when calculating distance between instances in a
        feature array. If metric is a string, it must be one of the options
        specified in PAIRED_DISTANCES, including "euclidean",
        "manhattan", or "cosine".
        Alternatively, if metric is a callable function, it is called on each
        pair of instances (rows) and the resulting value recorded. The callable
        should take two arrays from X as input and return a value indicating
        the distance between them.

    Returns
    -------
    distances : ndarray (n_samples, )

    Examples
    --------
    >>> from sklearn.metrics.pairwise import paired_distances
    >>> X = [[0, 1], [1, 1]]
    >>> Y = [[0, 1], [2, 1]]
    >>> paired_distances(X, Y)
    array([0., 1.])

    See also
    --------
    pairwise_distances : Computes the distance between every pair of samples
    """

    if metric in PAIRED_DISTANCES:
        func = PAIRED_DISTANCES[metric]
        return func(X, Y)
    elif callable(metric):
        # Check the matrix first (it is usually done by the metric)
        X, Y = check_paired_arrays(X, Y)
        distances = np.zeros(len(X))
        for i in range(len(X)):
            distances[i] = metric(X[i], Y[i])
        return distances
    else:
        raise ValueError('Unknown distance %s' % metric)


# Kernels
def linear_kernel(X, Y=None, dense_output=True):
    """
    Compute the linear kernel between X and Y.

    Read more in the :ref:`User Guide <linear_kernel>`.

    Parameters
    ----------
    X : array of shape (n_samples_1, n_features)

    Y : array of shape (n_samples_2, n_features)

    dense_output : boolean (optional), default True
        Whether to return dense output even when the input is sparse. If
        ``False``, the output is sparse if both input arrays are sparse.

        .. versionadded:: 0.20

    Returns
    -------
    Gram matrix : array of shape (n_samples_1, n_samples_2)
    """
    X, Y = check_pairwise_arrays(X, Y)
    return safe_sparse_dot(X, Y.T, dense_output=dense_output)


def polynomial_kernel(X, Y=None, degree=3, gamma=None, coef0=1):
    """
    Compute the polynomial kernel between X and Y::

        K(X, Y) = (gamma <X, Y> + coef0)^degree

    Read more in the :ref:`User Guide <polynomial_kernel>`.

    Parameters
    ----------
    X : ndarray of shape (n_samples_1, n_features)

    Y : ndarray of shape (n_samples_2, n_features)

    degree : int, default 3

    gamma : float, default None
        if None, defaults to 1.0 / n_features

    coef0 : float, default 1

    Returns
    -------
    Gram matrix : array of shape (n_samples_1, n_samples_2)
    """
    X, Y = check_pairwise_arrays(X, Y)
    if gamma is None:
        gamma = 1.0 / X.shape[1]

    K = safe_sparse_dot(X, Y.T, dense_output=True)
    K *= gamma
    K += coef0
    K **= degree
    return K


def sigmoid_kernel(X, Y=None, gamma=None, coef0=1):
    """
    Compute the sigmoid kernel between X and Y::

        K(X, Y) = tanh(gamma <X, Y> + coef0)

    Read more in the :ref:`User Guide <sigmoid_kernel>`.

    Parameters
    ----------
    X : ndarray of shape (n_samples_1, n_features)

    Y : ndarray of shape (n_samples_2, n_features)

    gamma : float, default None
        If None, defaults to 1.0 / n_features

    coef0 : float, default 1

    Returns
    -------
    Gram matrix : array of shape (n_samples_1, n_samples_2)
    """
    X, Y = check_pairwise_arrays(X, Y)
    if gamma is None:
        gamma = 1.0 / X.shape[1]

    K = safe_sparse_dot(X, Y.T, dense_output=True)
    K *= gamma
    K += coef0
    np.tanh(K, K)   # compute tanh in-place
    return K


def rbf_kernel(X, Y=None, gamma=None):
    """
    Compute the rbf (gaussian) kernel between X and Y::

        K(x, y) = exp(-gamma ||x-y||^2)

    for each pair of rows x in X and y in Y.

    Read more in the :ref:`User Guide <rbf_kernel>`.

    Parameters
    ----------
    X : array of shape (n_samples_X, n_features)

    Y : array of shape (n_samples_Y, n_features)

    gamma : float, default None
        If None, defaults to 1.0 / n_features

    Returns
    -------
    kernel_matrix : array of shape (n_samples_X, n_samples_Y)
    """
    X, Y = check_pairwise_arrays(X, Y)
    if gamma is None:
        gamma = 1.0 / X.shape[1]

    K = euclidean_distances(X, Y, squared=True)
    K *= -gamma
    np.exp(K, K)    # exponentiate K in-place
    return K


def laplacian_kernel(X, Y=None, gamma=None):
    """Compute the laplacian kernel between X and Y.

    The laplacian kernel is defined as::

        K(x, y) = exp(-gamma ||x-y||_1)

    for each pair of rows x in X and y in Y.
    Read more in the :ref:`User Guide <laplacian_kernel>`.

    .. versionadded:: 0.17

    Parameters
    ----------
    X : array of shape (n_samples_X, n_features)

    Y : array of shape (n_samples_Y, n_features)

    gamma : float, default None
        If None, defaults to 1.0 / n_features

    Returns
    -------
    kernel_matrix : array of shape (n_samples_X, n_samples_Y)
    """
    X, Y = check_pairwise_arrays(X, Y)
    if gamma is None:
        gamma = 1.0 / X.shape[1]

    K = -gamma * manhattan_distances(X, Y)
    np.exp(K, K)    # exponentiate K in-place
    return K


def cosine_similarity(X, Y=None, dense_output=True):
    """Compute cosine similarity between samples in X and Y.

    Cosine similarity, or the cosine kernel, computes similarity as the
    normalized dot product of X and Y:

        K(X, Y) = <X, Y> / (||X||*||Y||)

    On L2-normalized data, this function is equivalent to linear_kernel.

    Read more in the :ref:`User Guide <cosine_similarity>`.

    Parameters
    ----------
    X : ndarray or sparse array, shape: (n_samples_X, n_features)
        Input data.

    Y : ndarray or sparse array, shape: (n_samples_Y, n_features)
        Input data. If ``None``, the output will be the pairwise
        similarities between all samples in ``X``.

    dense_output : boolean (optional), default True
        Whether to return dense output even when the input is sparse. If
        ``False``, the output is sparse if both input arrays are sparse.

        .. versionadded:: 0.17
           parameter ``dense_output`` for dense output.

    Returns
    -------
    kernel matrix : array
        An array with shape (n_samples_X, n_samples_Y).
    """
    # to avoid recursive import

    X, Y = check_pairwise_arrays(X, Y)

    X_normalized = normalize(X, copy=True)
    if X is Y:
        Y_normalized = X_normalized
    else:
        Y_normalized = normalize(Y, copy=True)

    K = safe_sparse_dot(X_normalized, Y_normalized.T,
                        dense_output=dense_output)

    return K


def additive_chi2_kernel(X, Y=None):
    """Computes the additive chi-squared kernel between observations in X and Y

    The chi-squared kernel is computed between each pair of rows in X and Y.  X
    and Y have to be non-negative. This kernel is most commonly applied to
    histograms.

    The chi-squared kernel is given by::

        k(x, y) = -Sum [(x - y)^2 / (x + y)]

    It can be interpreted as a weighted difference per entry.

    Read more in the :ref:`User Guide <chi2_kernel>`.

    Notes
    -----
    As the negative of a distance, this kernel is only conditionally positive
    definite.


    Parameters
    ----------
    X : array-like of shape (n_samples_X, n_features)

    Y : array of shape (n_samples_Y, n_features)

    Returns
    -------
    kernel_matrix : array of shape (n_samples_X, n_samples_Y)

    References
    ----------
    * Zhang, J. and Marszalek, M. and Lazebnik, S. and Schmid, C.
      Local features and kernels for classification of texture and object
      categories: A comprehensive study
      International Journal of Computer Vision 2007
      https://research.microsoft.com/en-us/um/people/manik/projects/trade-off/papers/ZhangIJCV06.pdf


    See also
    --------
    chi2_kernel : The exponentiated version of the kernel, which is usually
        preferable.

    sklearn.kernel_approximation.AdditiveChi2Sampler : A Fourier approximation
        to this kernel.
    """
    if issparse(X) or issparse(Y):
        raise ValueError("additive_chi2 does not support sparse matrices.")
    X, Y = check_pairwise_arrays(X, Y)
    if (X < 0).any():
        raise ValueError("X contains negative values.")
    if Y is not X and (Y < 0).any():
        raise ValueError("Y contains negative values.")

    result = np.zeros((X.shape[0], Y.shape[0]), dtype=X.dtype)
    _chi2_kernel_fast(X, Y, result)
    return result


def chi2_kernel(X, Y=None, gamma=1.):
    """Computes the exponential chi-squared kernel X and Y.

    The chi-squared kernel is computed between each pair of rows in X and Y.  X
    and Y have to be non-negative. This kernel is most commonly applied to
    histograms.

    The chi-squared kernel is given by::

        k(x, y) = exp(-gamma Sum [(x - y)^2 / (x + y)])

    It can be interpreted as a weighted difference per entry.

    Read more in the :ref:`User Guide <chi2_kernel>`.

    Parameters
    ----------
    X : array-like of shape (n_samples_X, n_features)

    Y : array of shape (n_samples_Y, n_features)

    gamma : float, default=1.
        Scaling parameter of the chi2 kernel.

    Returns
    -------
    kernel_matrix : array of shape (n_samples_X, n_samples_Y)

    References
    ----------
    * Zhang, J. and Marszalek, M. and Lazebnik, S. and Schmid, C.
      Local features and kernels for classification of texture and object
      categories: A comprehensive study
      International Journal of Computer Vision 2007
      https://research.microsoft.com/en-us/um/people/manik/projects/trade-off/papers/ZhangIJCV06.pdf

    See also
    --------
    additive_chi2_kernel : The additive version of this kernel

    sklearn.kernel_approximation.AdditiveChi2Sampler : A Fourier approximation
        to the additive version of this kernel.
    """
    K = additive_chi2_kernel(X, Y)
    K *= gamma
    return np.exp(K, K)


# Helper functions - distance
PAIRWISE_DISTANCE_FUNCTIONS = {
    # If updating this dictionary, update the doc in both distance_metrics()
    # and also in pairwise_distances()!
    'cityblock': manhattan_distances,
    'cosine': cosine_distances,
    'euclidean': euclidean_distances,
    'haversine': haversine_distances,
    'l2': euclidean_distances,
    'l1': manhattan_distances,
    'manhattan': manhattan_distances,
    'precomputed': None,  # HACK: precomputed is always allowed, never called
}


def distance_metrics():
    """Valid metrics for pairwise_distances.

    This function simply returns the valid pairwise distance metrics.
    It exists to allow for a description of the mapping for
    each of the valid strings.

    The valid distance metrics, and the function they map to, are:

    ============     ====================================
    metric           Function
    ============     ====================================
    'cityblock'      metrics.pairwise.manhattan_distances
    'cosine'         metrics.pairwise.cosine_distances
    'euclidean'      metrics.pairwise.euclidean_distances
    'haversine'      metrics.pairwise.haversine_distances
    'l1'             metrics.pairwise.manhattan_distances
    'l2'             metrics.pairwise.euclidean_distances
    'manhattan'      metrics.pairwise.manhattan_distances
    'gower'          metrics.pairwise.gower_distances
    ============     ====================================

    Read more in the :ref:`User Guide <metrics>`.

    """
    return PAIRWISE_DISTANCE_FUNCTIONS


def _dist_wrapper(dist_func, dist_matrix, slice_, *args, **kwargs):
    """Write in-place to a slice of a distance matrix"""
    dist_matrix[:, slice_] = dist_func(*args, **kwargs)


def _parallel_pairwise(X, Y, func, n_jobs, **kwds):
    """Break the pairwise matrix in n_jobs even slices
    and compute them in parallel"""

    if Y is None:
        Y = X

    if effective_n_jobs(n_jobs) == 1:
        return func(X, Y, **kwds)

    # enforce a threading backend to prevent data communication overhead
    fd = delayed(_dist_wrapper)
    ret = np.empty((X.shape[0], Y.shape[0]), dtype=X.dtype, order='F')
    Parallel(backend="threading", n_jobs=n_jobs)(
        fd(func, ret, s, X, Y[s], **kwds)
        for s in gen_even_slices(_num_samples(Y), effective_n_jobs(n_jobs)))

    return ret


def _pairwise_callable(X, Y, metric, **kwds):
    """Handle the callable case for pairwise_{distances,kernels}
    """
    X, Y = check_pairwise_arrays(X, Y)

    if X is Y:
        # Only calculate metric for upper triangle
        out = np.zeros((X.shape[0], Y.shape[0]), dtype='float')
        iterator = itertools.combinations(range(X.shape[0]), 2)
        for i, j in iterator:
            out[i, j] = metric(X[i], Y[j], **kwds)

        # Make symmetric
        # NB: out += out.T will produce incorrect results
        out = out + out.T

        # Calculate diagonal
        # NB: nonzero diagonals are allowed for both metrics and kernels
        for i in range(X.shape[0]):
            x = X[i]
            out[i, i] = metric(x, x, **kwds)

    else:
        # Calculate all cells
        out = np.empty((X.shape[0], Y.shape[0]), dtype='float')
        iterator = itertools.product(range(X.shape[0]), range(Y.shape[0]))
        for i, j in iterator:
            out[i, j] = metric(X[i], Y[j], **kwds)

    return out


_VALID_METRICS = ['euclidean', 'l2', 'l1', 'manhattan', 'cityblock',
                  'braycurtis', 'canberra', 'chebyshev', 'correlation',
                  'cosine', 'dice', 'hamming', 'jaccard', 'kulsinski',
                  'mahalanobis', 'matching', 'minkowski', 'rogerstanimoto',
                  'russellrao', 'seuclidean', 'sokalmichener',
                  'sokalsneath', 'sqeuclidean', 'yule', 'wminkowski',
                  'haversine', 'gower']


def _check_chunk_size(reduced, chunk_size):
    """Checks chunk is a sequence of expected size or a tuple of same
    """
    is_tuple = isinstance(reduced, tuple)
    if not is_tuple:
        reduced = (reduced,)
    if any(isinstance(r, tuple) or not hasattr(r, '__iter__')
           for r in reduced):
        raise TypeError('reduce_func returned %r. '
                        'Expected sequence(s) of length %d.' %
                        (reduced if is_tuple else reduced[0], chunk_size))
    if any(_num_samples(r) != chunk_size for r in reduced):
        actual_size = tuple(_num_samples(r) for r in reduced)
        raise ValueError('reduce_func returned object of length %s. '
                         'Expected same length as input: %d.' %
                         (actual_size if is_tuple else actual_size[0],
                          chunk_size))


def _precompute_metric_params(X, Y, metric=None, **kwds):
    """Precompute data-derived metric parameters if not provided
    """
    if metric == "seuclidean" and 'V' not in kwds:
        if X is Y:
            V = np.var(X, axis=0, ddof=1)
        else:
            V = np.var(np.vstack([X, Y]), axis=0, ddof=1)
        return {'V': V}
    if metric == "mahalanobis" and 'VI' not in kwds:
        if X is Y:
            VI = np.linalg.inv(np.cov(X.T)).T
        else:
            VI = np.linalg.inv(np.cov(np.vstack([X, Y]).T)).T
        return {'VI': VI}
    return {}


def pairwise_distances_chunked(X, Y=None, reduce_func=None,
                               metric='euclidean', n_jobs=None,
                               working_memory=None, **kwds):
    """Generate a distance matrix chunk by chunk with optional reduction

    In cases where not all of a pairwise distance matrix needs to be stored at
    once, this is used to calculate pairwise distances in
    ``working_memory``-sized chunks.  If ``reduce_func`` is given, it is run
    on each chunk and its return values are concatenated into lists, arrays
    or sparse matrices.

    Parameters
    ----------
    X : array [n_samples_a, n_samples_a] if metric == "precomputed", or,
        [n_samples_a, n_features] otherwise
        Array of pairwise distances between samples, or a feature array.

    Y : array [n_samples_b, n_features], optional
        An optional second feature array. Only allowed if
        metric != "precomputed".

    reduce_func : callable, optional
        The function which is applied on each chunk of the distance matrix,
        reducing it to needed values.  ``reduce_func(D_chunk, start)``
        is called repeatedly, where ``D_chunk`` is a contiguous vertical
        slice of the pairwise distance matrix, starting at row ``start``.
        It should return an array, a list, or a sparse matrix of length
        ``D_chunk.shape[0]``, or a tuple of such objects.

        If None, pairwise_distances_chunked returns a generator of vertical
        chunks of the distance matrix.

    metric : string, or callable
        The metric to use when calculating distance between instances in a
        feature array. If metric is a string, it must be one of the options
        allowed by scipy.spatial.distance.pdist for its metric parameter, or
        a metric listed in pairwise.PAIRWISE_DISTANCE_FUNCTIONS.
        If metric is "precomputed", X is assumed to be a distance matrix.
        Alternatively, if metric is a callable function, it is called on each
        pair of instances (rows) and the resulting value recorded. The callable
        should take two arrays from X as input and return a value indicating
        the distance between them.

    n_jobs : int or None, optional (default=None)
        The number of jobs to use for the computation. This works by breaking
        down the pairwise matrix into n_jobs even slices and computing them in
        parallel.

        ``None`` means 1 unless in a :obj:`joblib.parallel_backend` context.
        ``-1`` means using all processors. See :term:`Glossary <n_jobs>`
        for more details.

    working_memory : int, optional
        The sought maximum memory for temporary distance matrix chunks.
        When None (default), the value of
        ``sklearn.get_config()['working_memory']`` is used.

    `**kwds` : optional keyword parameters
        Any further parameters are passed directly to the distance function.
        If using a scipy.spatial.distance metric, the parameters are still
        metric dependent. See the scipy docs for usage examples.

    Yields
    ------
    D_chunk : array or sparse matrix
        A contiguous slice of distance matrix, optionally processed by
        ``reduce_func``.

    Examples
    --------
    Without reduce_func:

    >>> import numpy as np
    >>> from sklearn.metrics import pairwise_distances_chunked
    >>> X = np.random.RandomState(0).rand(5, 3)
    >>> D_chunk = next(pairwise_distances_chunked(X))
    >>> D_chunk  # doctest: +ELLIPSIS
    array([[0.  ..., 0.29..., 0.41..., 0.19..., 0.57...],
           [0.29..., 0.  ..., 0.57..., 0.41..., 0.76...],
           [0.41..., 0.57..., 0.  ..., 0.44..., 0.90...],
           [0.19..., 0.41..., 0.44..., 0.  ..., 0.51...],
           [0.57..., 0.76..., 0.90..., 0.51..., 0.  ...]])

    Retrieve all neighbors and average distance within radius r:

    >>> r = .2
    >>> def reduce_func(D_chunk, start):
    ...     neigh = [np.flatnonzero(d < r) for d in D_chunk]
    ...     avg_dist = (D_chunk * (D_chunk < r)).mean(axis=1)
    ...     return neigh, avg_dist
    >>> gen = pairwise_distances_chunked(X, reduce_func=reduce_func)
    >>> neigh, avg_dist = next(gen)
    >>> neigh
    [array([0, 3]), array([1]), array([2]), array([0, 3]), array([4])]
    >>> avg_dist  # doctest: +ELLIPSIS
    array([0.039..., 0.        , 0.        , 0.039..., 0.        ])

    Where r is defined per sample, we need to make use of ``start``:

    >>> r = [.2, .4, .4, .3, .1]
    >>> def reduce_func(D_chunk, start):
    ...     neigh = [np.flatnonzero(d < r[i])
    ...              for i, d in enumerate(D_chunk, start)]
    ...     return neigh
    >>> neigh = next(pairwise_distances_chunked(X, reduce_func=reduce_func))
    >>> neigh
    [array([0, 3]), array([0, 1]), array([2]), array([0, 3]), array([4])]

    Force row-by-row generation by reducing ``working_memory``:

    >>> gen = pairwise_distances_chunked(X, reduce_func=reduce_func,
    ...                                  working_memory=0)
    >>> next(gen)
    [array([0, 3])]
    >>> next(gen)
    [array([0, 1])]
    """
    n_samples_X = _num_samples(X)
    if metric == 'precomputed':
        slices = (slice(0, n_samples_X),)
    else:
        if Y is None:
            Y = X
        # We get as many rows as possible within our working_memory budget to
        # store len(Y) distances in each row of output.
        #
        # Note:
        #  - this will get at least 1 row, even if 1 row of distances will
        #    exceed working_memory.
        #  - this does not account for any temporary memory usage while
        #    calculating distances (e.g. difference of vectors in manhattan
        #    distance.
        chunk_n_rows = get_chunk_n_rows(row_bytes=8 * _num_samples(Y),
                                        max_n_rows=n_samples_X,
                                        working_memory=working_memory)
        slices = gen_batches(n_samples_X, chunk_n_rows)

    # precompute data-derived metric params
    params = _precompute_metric_params(X, Y, metric=metric, **kwds)
    kwds.update(**params)

    for sl in slices:
        if sl.start == 0 and sl.stop == n_samples_X:
            X_chunk = X  # enable optimised paths for X is Y
        else:
            X_chunk = X[sl]
        D_chunk = pairwise_distances(X_chunk, Y, metric=metric,
                                     n_jobs=n_jobs, **kwds)
        if ((X is Y or Y is None)
                and PAIRWISE_DISTANCE_FUNCTIONS.get(metric, None)
                is euclidean_distances):
            # zeroing diagonal, taking care of aliases of "euclidean",
            # i.e. "l2"
            D_chunk.flat[sl.start::_num_samples(X) + 1] = 0
        if reduce_func is not None:
            chunk_size = D_chunk.shape[0]
            D_chunk = reduce_func(D_chunk, sl.start)
            _check_chunk_size(D_chunk, chunk_size)
        yield D_chunk


def pairwise_distances(X, Y=None, metric="euclidean", n_jobs=None, **kwds):
    """ Compute the distance matrix from a vector array X and optional Y.

    This method takes either a vector array or a distance matrix, and returns
    a distance matrix. If the input is a vector array, the distances are
    computed. If the input is a distances matrix, it is returned instead.

    This method provides a safe way to take a distance matrix as input, while
    preserving compatibility with many other algorithms that take a vector
    array.

    If Y is given (default is None), then the returned matrix is the pairwise
    distance between the arrays from both X and Y.

    Valid values for metric are:

    - From scikit-learn: ['cityblock', 'cosine', 'euclidean', 'l1', 'l2',
      'manhattan']. These metrics support sparse matrix inputs.

    - From scipy.spatial.distance: ['braycurtis', 'canberra', 'chebyshev',
      'correlation', 'dice', 'hamming', 'jaccard', 'kulsinski', 'mahalanobis',
      'minkowski', 'rogerstanimoto', 'russellrao', 'seuclidean',
      'sokalmichener', 'sokalsneath', 'sqeuclidean', 'yule']
      See the documentation for scipy.spatial.distance for details on these
      metrics. These metrics do not support sparse matrix inputs.

    Note that in the case of 'cityblock', 'cosine' and 'euclidean' (which are
    valid scipy.spatial.distance metrics), the scikit-learn implementation
    will be used, which is faster and has support for sparse matrices (except
    for 'cityblock'). For a verbose description of the metrics from
    scikit-learn, see the __doc__ of the sklearn.pairwise.distance_metrics
    function.

    Read more in the :ref:`User Guide <metrics>`.

    Parameters
    ----------
    X : array [n_samples_a, n_samples_a] if metric == "precomputed", or, \
             [n_samples_a, n_features] otherwise
        Array of pairwise distances between samples, or a feature array.

    Y : array [n_samples_b, n_features], optional
        An optional second feature array. Only allowed if
        metric != "precomputed".

    metric : string, or callable
        The metric to use when calculating distance between instances in a
        feature array. If metric is a string, it must be one of the options
        allowed by scipy.spatial.distance.pdist for its metric parameter, or
        a metric listed in pairwise.PAIRWISE_DISTANCE_FUNCTIONS.
        If metric is "precomputed", X is assumed to be a distance matrix.
        Alternatively, if metric is a callable function, it is called on each
        pair of instances (rows) and the resulting value recorded. The callable
        should take two arrays from X as input and return a value indicating
        the distance between them.

    n_jobs : int or None, optional (default=None)
        The number of jobs to use for the computation. This works by breaking
        down the pairwise matrix into n_jobs even slices and computing them in
        parallel.

        ``None`` means 1 unless in a :obj:`joblib.parallel_backend` context.
        ``-1`` means using all processors. See :term:`Glossary <n_jobs>`
        for more details.

    **kwds : optional keyword parameters
        Any further parameters are passed directly to the distance function.
        If using a scipy.spatial.distance metric, the parameters are still
        metric dependent. See the scipy docs for usage examples.

    Returns
    -------
    D : array [n_samples_a, n_samples_a] or [n_samples_a, n_samples_b]
        A distance matrix D such that D_{i, j} is the distance between the
        ith and jth vectors of the given matrix X, if Y is None.
        If Y is not None, then D_{i, j} is the distance between the ith array
        from X and the jth array from Y.

    See also
    --------
    pairwise_distances_chunked : performs the same calculation as this
        function, but returns a generator of chunks of the distance matrix, in
        order to limit memory usage.
    paired_distances : Computes the distances between corresponding
                       elements of two arrays
    """
    if (metric not in _VALID_METRICS and
            not callable(metric) and metric != "precomputed"):
        raise ValueError("Unknown metric %s. "
                         "Valid metrics are %s, or 'precomputed', or a "
                         "callable" % (metric, _VALID_METRICS))

    if metric == "precomputed":
        X, _ = check_pairwise_arrays(X, Y, precomputed=True)

        whom = ("`pairwise_distances`. Precomputed distance "
                " need to have non-negative values.")
        check_non_negative(X, whom=whom)
        return X
    elif metric in PAIRWISE_DISTANCE_FUNCTIONS:
        func = PAIRWISE_DISTANCE_FUNCTIONS[metric]
    elif callable(metric):
        func = partial(_pairwise_callable, metric=metric, **kwds)
    else:
        if issparse(X) or issparse(Y):
            raise TypeError("scipy distance metrics do not"
                            " support sparse matrices.")

        dtype = bool if metric in PAIRWISE_BOOLEAN_FUNCTIONS else None

        if dtype == bool and (X.dtype != bool or Y.dtype != bool):
            msg = "Data was converted to boolean for metric %s" % metric
            warnings.warn(msg, DataConversionWarning)

        X, Y = check_pairwise_arrays(X, Y, dtype=dtype)

        # precompute data-derived metric params
        params = _precompute_metric_params(X, Y, metric=metric, **kwds)
        kwds.update(**params)

        if effective_n_jobs(n_jobs) == 1 and X is Y:
            return distance.squareform(distance.pdist(X, metric=metric,
                                                      **kwds))
        func = partial(distance.cdist, metric=metric, **kwds)

    return _parallel_pairwise(X, Y, func, n_jobs, **kwds)


# These distances recquire boolean arrays, when using scipy.spatial.distance
PAIRWISE_BOOLEAN_FUNCTIONS = [
    'dice',
    'jaccard',
    'kulsinski',
    'matching',
    'rogerstanimoto',
    'russellrao',
    'sokalmichener',
    'sokalsneath',
    'yule',
]


# Helper functions - distance
PAIRWISE_KERNEL_FUNCTIONS = {
    # If updating this dictionary, update the doc in both distance_metrics()
    # and also in pairwise_distances()!
    'additive_chi2': additive_chi2_kernel,
    'chi2': chi2_kernel,
    'linear': linear_kernel,
    'polynomial': polynomial_kernel,
    'poly': polynomial_kernel,
    'rbf': rbf_kernel,
    'laplacian': laplacian_kernel,
    'sigmoid': sigmoid_kernel,
    'cosine': cosine_similarity, }


def kernel_metrics():
    """ Valid metrics for pairwise_kernels

    This function simply returns the valid pairwise distance metrics.
    It exists, however, to allow for a verbose description of the mapping for
    each of the valid strings.

    The valid distance metrics, and the function they map to, are:
      ===============   ========================================
      metric            Function
      ===============   ========================================
      'additive_chi2'   sklearn.pairwise.additive_chi2_kernel
      'chi2'            sklearn.pairwise.chi2_kernel
      'linear'          sklearn.pairwise.linear_kernel
      'poly'            sklearn.pairwise.polynomial_kernel
      'polynomial'      sklearn.pairwise.polynomial_kernel
      'rbf'             sklearn.pairwise.rbf_kernel
      'laplacian'       sklearn.pairwise.laplacian_kernel
      'sigmoid'         sklearn.pairwise.sigmoid_kernel
      'cosine'          sklearn.pairwise.cosine_similarity
      ===============   ========================================

    Read more in the :ref:`User Guide <metrics>`.
    """
    return PAIRWISE_KERNEL_FUNCTIONS


KERNEL_PARAMS = {
    "additive_chi2": (),
    "chi2": frozenset(["gamma"]),
    "cosine": (),
    "linear": (),
    "poly": frozenset(["gamma", "degree", "coef0"]),
    "polynomial": frozenset(["gamma", "degree", "coef0"]),
    "rbf": frozenset(["gamma"]),
    "laplacian": frozenset(["gamma"]),
    "sigmoid": frozenset(["gamma", "coef0"]),
}


def pairwise_kernels(X, Y=None, metric="linear", filter_params=False,
                     n_jobs=None, **kwds):
    """Compute the kernel between arrays X and optional array Y.

    This method takes either a vector array or a kernel matrix, and returns
    a kernel matrix. If the input is a vector array, the kernels are
    computed. If the input is a kernel matrix, it is returned instead.

    This method provides a safe way to take a kernel matrix as input, while
    preserving compatibility with many other algorithms that take a vector
    array.

    If Y is given (default is None), then the returned matrix is the pairwise
    kernel between the arrays from both X and Y.

    Valid values for metric are::
        ['additive_chi2', 'chi2', 'linear', 'poly', 'polynomial', 'rbf',
         'laplacian', 'sigmoid', 'cosine']

    Read more in the :ref:`User Guide <metrics>`.

    Parameters
    ----------
    X : array [n_samples_a, n_samples_a] if metric == "precomputed", or, \
             [n_samples_a, n_features] otherwise
        Array of pairwise kernels between samples, or a feature array.

    Y : array [n_samples_b, n_features]
        A second feature array only if X has shape [n_samples_a, n_features].

    metric : string, or callable
        The metric to use when calculating kernel between instances in a
        feature array. If metric is a string, it must be one of the metrics
        in pairwise.PAIRWISE_KERNEL_FUNCTIONS.
        If metric is "precomputed", X is assumed to be a kernel matrix.
        Alternatively, if metric is a callable function, it is called on each
        pair of instances (rows) and the resulting value recorded. The callable
        should take two arrays from X as input and return a value indicating
        the distance between them.

    filter_params : boolean
        Whether to filter invalid parameters or not.

    n_jobs : int or None, optional (default=None)
        The number of jobs to use for the computation. This works by breaking
        down the pairwise matrix into n_jobs even slices and computing them in
        parallel.

        ``None`` means 1 unless in a :obj:`joblib.parallel_backend` context.
        ``-1`` means using all processors. See :term:`Glossary <n_jobs>`
        for more details.

    **kwds : optional keyword parameters
        Any further parameters are passed directly to the kernel function.

    Returns
    -------
    K : array [n_samples_a, n_samples_a] or [n_samples_a, n_samples_b]
        A kernel matrix K such that K_{i, j} is the kernel between the
        ith and jth vectors of the given matrix X, if Y is None.
        If Y is not None, then K_{i, j} is the kernel between the ith array
        from X and the jth array from Y.

    Notes
    -----
    If metric is 'precomputed', Y is ignored and X is returned.

    """
    # import GPKernel locally to prevent circular imports
    from ..gaussian_process.kernels import Kernel as GPKernel

    if metric == "precomputed":
        X, _ = check_pairwise_arrays(X, Y, precomputed=True)
        return X
    elif isinstance(metric, GPKernel):
        func = metric.__call__
    elif metric in PAIRWISE_KERNEL_FUNCTIONS:
        if filter_params:
            kwds = {k: kwds[k] for k in kwds
                    if k in KERNEL_PARAMS[metric]}
        func = PAIRWISE_KERNEL_FUNCTIONS[metric]
    elif callable(metric):
        func = partial(_pairwise_callable, metric=metric, **kwds)
    else:
        raise ValueError("Unknown kernel %r" % metric)

    return _parallel_pairwise(X, Y, func, n_jobs, **kwds)<|MERGE_RESOLUTION|>--- conflicted
+++ resolved
@@ -128,10 +128,6 @@
         Y = check_array(Y, accept_sparse='csr', dtype=dtype,
                         estimator=estimator,
                         force_all_finite=force_all_finite)
-<<<<<<< HEAD
-
-=======
->>>>>>> 1cd69791
 
     if precomputed:
         if X.shape[1] != Y.shape[0]:
@@ -214,7 +210,6 @@
     Y_norm_squared : array-like, shape (n_samples_2, ), optional
         Pre-computed dot-products of vectors in Y (e.g.,
         ``(Y**2).sum(axis=1)``)
-        May be ignored in some cases, see the note below.
 
     squared : boolean, optional
         Return squared Euclidean distances.
@@ -222,16 +217,10 @@
     X_norm_squared : array-like, shape = [n_samples_1], optional
         Pre-computed dot-products of vectors in X (e.g.,
         ``(X**2).sum(axis=1)``)
-        May be ignored in some cases, see the note below.
-
-    Notes
-    -----
-    To achieve better accuracy, `X_norm_squared` and `Y_norm_squared` may be
-    unused if they are passed as ``float32``.
-
-    Returns
-    -------
-    distances : array, shape (n_samples_1, n_samples_2)
+
+    Returns
+    -------
+    distances : {array, sparse matrix}, shape (n_samples_1, n_samples_2)
 
     Examples
     --------
@@ -252,9 +241,6 @@
     """
     X, Y = check_pairwise_arrays(X, Y)
 
-    # If norms are passed as float32, they are unused. If arrays are passed as
-    # float32, norms needs to be recomputed on upcast chunks.
-    # TODO: use a float64 accumulator in row_norms to avoid the latter.
     if X_norm_squared is not None:
         XX = check_array(X_norm_squared)
         if XX.shape == (1, X.shape[0]):
@@ -262,15 +248,10 @@
         elif XX.shape != (X.shape[0], 1):
             raise ValueError(
                 "Incompatible dimensions for X and X_norm_squared")
-        if XX.dtype == np.float32:
-            XX = None
-    elif X.dtype == np.float32:
-        XX = None
     else:
         XX = row_norms(X, squared=True)[:, np.newaxis]
 
-    if X is Y and XX is not None:
-        # shortcut in the common case euclidean_distances(X, X)
+    if X is Y:  # shortcut in the common case euclidean_distances(X, X)
         YY = XX.T
     elif Y_norm_squared is not None:
         YY = np.atleast_2d(Y_norm_squared)
@@ -278,97 +259,21 @@
         if YY.shape != (1, Y.shape[0]):
             raise ValueError(
                 "Incompatible dimensions for Y and Y_norm_squared")
-        if YY.dtype == np.float32:
-            YY = None
-    elif Y.dtype == np.float32:
-        YY = None
     else:
         YY = row_norms(Y, squared=True)[np.newaxis, :]
 
-    if X.dtype == np.float32:
-        # To minimize precision issues with float32, we compute the distance
-        # matrix on chunks of X and Y upcast to float64
-        distances = _euclidean_distances_upcast(X, XX, Y, YY)
-    else:
-        # if dtype is already float64, no need to chunk and upcast
-        distances = - 2 * safe_sparse_dot(X, Y.T, dense_output=True)
-        distances += XX
-        distances += YY
+    distances = safe_sparse_dot(X, Y.T, dense_output=True)
+    distances *= -2
+    distances += XX
+    distances += YY
     np.maximum(distances, 0, out=distances)
 
-    # Ensure that distances between vectors and themselves are set to 0.0.
-    # This may not be the case due to floating point rounding errors.
     if X is Y:
-        np.fill_diagonal(distances, 0)
+        # Ensure that distances between vectors and themselves are set to 0.0.
+        # This may not be the case due to floating point rounding errors.
+        distances.flat[::distances.shape[0] + 1] = 0.0
 
     return distances if squared else np.sqrt(distances, out=distances)
-
-
-def _euclidean_distances_upcast(X, XX=None, Y=None, YY=None):
-    """Euclidean distances between X and Y
-
-    Assumes X and Y have float32 dtype.
-    Assumes XX and YY have float64 dtype or are None.
-
-    X and Y are upcast to float64 by chunks, which size is chosen to limit
-    memory increase by approximately 10% (at least 10MiB).
-    """
-    n_samples_X = X.shape[0]
-    n_samples_Y = Y.shape[0]
-    n_features = X.shape[1]
-
-    distances = np.empty((n_samples_X, n_samples_Y), dtype=np.float32)
-
-    x_density = X.nnz / np.prod(X.shape) if issparse(X) else 1
-    y_density = Y.nnz / np.prod(Y.shape) if issparse(Y) else 1
-
-    # Allow 10% more memory than X, Y and the distance matrix take (at least
-    # 10MiB)
-    maxmem = max(
-        ((x_density * n_samples_X + y_density * n_samples_Y) * n_features
-         + (x_density * n_samples_X * y_density * n_samples_Y)) / 10,
-        10 * 2**17)
-
-    # The increase amount of memory in 8-byte blocks is:
-    # - x_density * batch_size * n_features (copy of chunk of X)
-    # - y_density * batch_size * n_features (copy of chunk of Y)
-    # - batch_size * batch_size (chunk of distance matrix)
-    # Hence x² + (xd+yd)kx = M, where x=batch_size, k=n_features, M=maxmem
-    #                                 xd=x_density and yd=y_density
-    tmp = (x_density + y_density) * n_features
-    batch_size = (-tmp + np.sqrt(tmp**2 + 4 * maxmem)) / 2
-    batch_size = max(int(batch_size), 1)
-
-    x_batches = gen_batches(X.shape[0], batch_size)
-    y_batches = gen_batches(Y.shape[0], batch_size)
-
-    for i, x_slice in enumerate(x_batches):
-        X_chunk = X[x_slice].astype(np.float64)
-        if XX is None:
-            XX_chunk = row_norms(X_chunk, squared=True)[:, np.newaxis]
-        else:
-            XX_chunk = XX[x_slice]
-
-        for j, y_slice in enumerate(y_batches):
-            if X is Y and j < i:
-                # when X is Y the distance matrix is symmetric so we only need
-                # to compute half of it.
-                d = distances[y_slice, x_slice].T
-
-            else:
-                Y_chunk = Y[y_slice].astype(np.float64)
-                if YY is None:
-                    YY_chunk = row_norms(Y_chunk, squared=True)[np.newaxis, :]
-                else:
-                    YY_chunk = YY[:, y_slice]
-
-                d = -2 * safe_sparse_dot(X_chunk, Y_chunk.T, dense_output=True)
-                d += XX_chunk
-                d += YY_chunk
-
-            distances[x_slice, y_slice] = d.astype(np.float32, copy=False)
-
-    return distances
 
 
 def _argmin_min_reduce(dist, start):
@@ -859,15 +764,9 @@
         # for non square results
         if n_rows != y_n_rows or y_is_not_none:
             j_start = 0
-<<<<<<< HEAD
-
-        sum_s = 0
-        n_cols_not_missing = np.zeros(n_rows - j_start)
-=======
         sum_s = 0
         n_cols_not_missing = 0
 		
->>>>>>> 1cd69791
         # sum and missing values treatment for each type of data, if available
         if n_col_cat_obj_present:
             row_cat_none = ~(np.equal(X_cat_obj[i, :], None) |
@@ -1938,8 +1837,7 @@
     kernel between the arrays from both X and Y.
 
     Valid values for metric are::
-        ['additive_chi2', 'chi2', 'linear', 'poly', 'polynomial', 'rbf',
-         'laplacian', 'sigmoid', 'cosine']
+        ['rbf', 'sigmoid', 'polynomial', 'poly', 'linear', 'cosine']
 
     Read more in the :ref:`User Guide <metrics>`.
 
