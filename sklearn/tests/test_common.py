--- conflicted
+++ resolved
@@ -17,20 +17,7 @@
 
 import sklearn
 from sklearn.base import BaseEstimator
-<<<<<<< HEAD
-from sklearn.cluster import (
-    OPTICS,
-    AffinityPropagation,
-    Birch,
-    MeanShift,
-    SpectralClustering,
-)
-from sklearn.datasets import make_blobs
-from sklearn.exceptions import ConvergenceWarning, FitFailedWarning
-=======
-from sklearn.compose import ColumnTransformer
 from sklearn.exceptions import ConvergenceWarning
->>>>>>> 74a33757
 
 # make it possible to discover experimental estimators when calling `all_estimators`
 from sklearn.experimental import (
@@ -252,59 +239,6 @@
     check_field_types(tags.transformer_tags, defaults.transformer_tags)
 
 
-<<<<<<< HEAD
-=======
-def _estimators_that_predict_in_fit():
-    for estimator in _tested_estimators():
-        est_params = set(estimator.get_params())
-        if "oob_score" in est_params:
-            yield estimator.set_params(oob_score=True, bootstrap=True)
-        elif "early_stopping" in est_params:
-            est = estimator.set_params(early_stopping=True, n_iter_no_change=1)
-            if est.__class__.__name__ in {"MLPClassifier", "MLPRegressor"}:
-                # TODO: FIX MLP to not check validation set during MLP
-                yield pytest.param(
-                    est, marks=pytest.mark.xfail(msg="MLP still validates in fit")
-                )
-            else:
-                yield est
-        elif "n_iter_no_change" in est_params:
-            yield estimator.set_params(n_iter_no_change=1)
-
-
-# NOTE: When running `check_dataframe_column_names_consistency` on a meta-estimator that
-# delegates validation to a base estimator, the check is testing that the base estimator
-# is checking for column name consistency.
-column_name_estimators = list(
-    chain(
-        _tested_estimators(),
-        [make_pipeline(LogisticRegression(C=1))],
-        _estimators_that_predict_in_fit(),
-    )
-)
-
-
-@pytest.mark.parametrize(
-    "estimator", column_name_estimators, ids=_get_check_estimator_ids
-)
-def test_pandas_column_name_consistency(estimator):
-    if isinstance(estimator, ColumnTransformer):
-        pytest.skip("ColumnTransformer is not tested here")
-    tags = get_tags(estimator)
-    if "check_dataframe_column_names_consistency" in tags._xfail_checks:
-        pytest.skip(
-            "Estimator does not support check_dataframe_column_names_consistency"
-        )
-    with ignore_warnings(category=(FutureWarning)):
-        with warnings.catch_warnings(record=True) as record:
-            check_dataframe_column_names_consistency(
-                estimator.__class__.__name__, estimator
-            )
-        for warning in record:
-            assert "was fitted without feature names" not in str(warning.message)
-
-
->>>>>>> 74a33757
 # TODO: As more modules support get_feature_names_out they should be removed
 # from this list to be tested
 GET_FEATURES_OUT_MODULES_TO_IGNORE = [
