--- conflicted
+++ resolved
@@ -282,18 +282,10 @@
     assert pipe.named_steps['transf'].a is None
     assert pipe.named_steps['transf'].b is None
     # invalid parameters should raise an error message
-<<<<<<< HEAD
-    with pytest.raises(
-            TypeError,
-            match=r"fit\(\) got an unexpected keyword argument 'bad'"):
+    msg = re.escape("fit() got an unexpected keyword argument 'bad'")
+    with pytest.raises(TypeError, match=msg):
         with pytest.warns(FutureWarning, match="It seems fit_params are"):
             pipe.fit(None, None, clf__bad=True)
-=======
-
-    msg = re.escape("fit() got an unexpected keyword argument 'bad'")
-    with pytest.raises(TypeError, match=msg):
-        pipe.fit(None, None, clf__bad=True)
->>>>>>> 0e7761cd
 
 
 def test_pipeline_sample_weight_supported():
