--- conflicted
+++ resolved
@@ -613,7 +613,6 @@
                                 (self.criterion.weighted_n_right < min_weight_leaf)):
                             continue
 
-<<<<<<< HEAD
                         current_proxy_improvement = self.criterion.proxy_impurity_improvement()
 
                         if current_proxy_improvement > best_proxy_improvement:
@@ -622,19 +621,10 @@
                                 current.split_value.cat_split = cat_split
                             else:
                                 current.split_value.threshold = (Xf[p - 1] + Xf[p]) / 2.0
-                            if current.split_value.threshold == Xf[p]:
+                            if (current.split_value.threshold == Xf[p]
+                                or current.split_value.threshold == INFINITY
+                                or current.split_value.threshold == -INFINITY):
                                 current.split_value.threshold = Xf[p - 1]
-=======
-                            if current_proxy_improvement > best_proxy_improvement:
-                                best_proxy_improvement = current_proxy_improvement
-                                # sum of halves is used to avoid infinite value
-                                current.threshold = Xf[p - 1] / 2.0 + Xf[p] / 2.0
-
-                                if ((current.threshold == Xf[p]) or
-                                    (current.threshold == INFINITY) or
-                                    (current.threshold == -INFINITY)):
-                                    current.threshold = Xf[p - 1]
->>>>>>> dbd28e70
 
                             best = current  # copy
 
@@ -1552,18 +1542,12 @@
                             if current_proxy_improvement > best_proxy_improvement:
                                 best_proxy_improvement = current_proxy_improvement
                                 # sum of halves used to avoid infinite values
-                                current.threshold = Xf[p_prev] / 2.0 + Xf[p] / 2.0
-
-<<<<<<< HEAD
-                                current.split_value.threshold = (Xf[p_prev] + Xf[p]) / 2.0
-                                if current.split_value.threshold == Xf[p]:
-                                    current.split_value.threshold = Xf[p_prev]
-=======
+                                current.split_value.threshold = Xf[p_prev] / 2.0 + Xf[p] / 2.0
+
                                 if ((current.threshold == Xf[p]) or
                                     (current.threshold == INFINITY) or
                                     (current.threshold == -INFINITY)):
                                     current.threshold = Xf[p_prev]
->>>>>>> dbd28e70
 
                                 best = current
 
