"""
Metadata Routing Utility

In order to better understand the components implemented in this file, one
needs to understand their relationship to one another.

The only relevant public API for end users are the ``set_{method}_request`` methods,
e.g. ``estimator.set_fit_request(sample_weight=True)``. However, third-party
developers and users who implement custom meta-estimators, need to deal with
the objects implemented in this file.

The routing is coordinated by building ``MetadataRequest`` objects
for objects that consume metadata, and ``MetadataRouter`` objects for objects that
can route metadata, which are then aligned during a call to `process_routing()`. This
function returns a Bunch object (dictionary-like) with all the information on the
consumers and which metadata they had requested and the actual metadata values. A
routing method (such as `fit` in a meta-estimator) can now provide the metadata to the
relevant consuming method (such as `fit` in a sub-estimator).

The ``MetadataRequest`` and ``MetadataRouter`` objects are constructed via a
``get_metadata_routing`` method, which all scikit-learn estimators provide.
This method is automatically implemented via ``BaseEstimator`` for all simple
estimators, but needs a custom implementation for meta-estimators.

MetadataRequest
~~~~~~~~~~~~~~~

In non-routing consumers, the simplest case, e.g. ``SVM``, ``get_metadata_routing``
returns a ``MetadataRequest`` object  which is assigned to the consumer's
`_metadata_request` attribute. It stores which metadata is required by each method of
the consumer by including one ``MethodMetadataRequest`` per method in ``METHODS``
(e. g. ``fit``, ``score``, etc).

Users and developers almost never need to directly add a new ``MethodMetadataRequest``,
to the consumer's `_metadata_request` attribute, since these are generated
automatically. This attribute is modified while running `set_{method}_request` methods
(such as `set_fit_request()`), which adds the request via
`method_metadata_request.add_request(param=prop, alias=alias)`.

The ``alias`` in the ``add_request`` method has to be either a string (an alias),
or one of ``[True (requested), False (unrequested), None (error if passed)]``. There
are some other special values such as ``UNUSED`` and ``WARN`` which are used
for purposes such as warning of removing a metadata in a child class, but not
used by the end users.

MetadataRouter
~~~~~~~~~~~~~~

In routers (such as meta-estimators or multi metric scorers), ``get_metadata_routing``
returns a ``MetadataRouter`` object. It provides information about which method, from
the router object, calls which method in a consumer's object, and also, which metadata
had been requested by the consumer's methods, thus specifying how metadata is to be
passed. If a sub-estimator is a router as well, their routing information is also stored
in the meta-estimators router.

Conceptually, this information looks like:

```
{
    "sub_estimator1": (
        mapping=[(caller="fit", callee="transform"), ...],
        router=MetadataRequest(...),  # or another MetadataRouter
    ),
    ...
}
```

The `MetadataRouter` objects are never stored and are always recreated anew whenever
the object's `get_metadata_routing` method is called.

An object that is both a router and a consumer, e.g. a meta-estimator which
consumes ``sample_weight`` and routes ``sample_weight`` to its sub-estimators
also returns a ``MetadataRouter`` object. Its routing information includes both
information about what metadata is required by the object itself (added via
``MetadataRouter.add_self_request``), as well as the routing information for its
sub-estimators (added via ``MetadataRouter.add``).

Implementation Details
~~~~~~~~~~~~~~~~~~~~~~

To give the above representation some structure, we use the following objects:

- ``(caller=..., callee=...)`` is a namedtuple called ``MethodPair``.

- The list of ``MethodPair`` stored in the ``mapping`` field of a `RouterMappingPair` is
  a ``MethodMapping`` object.

- ``(mapping=..., router=...)`` is a namedtuple called ``RouterMappingPair``.

The ``set_{method}_request`` methods are dynamically generated for estimators
which inherit from ``BaseEstimator``. This is done by attaching instances
of the ``RequestMethod`` descriptor to classes, which is done in the
``_MetadataRequester`` class, and ``BaseEstimator`` inherits from this mixin.
This mixin also implements the ``get_metadata_routing``, which meta-estimators
need to override, but it works for simple consumers as is.
"""

# Authors: The scikit-learn developers
# SPDX-License-Identifier: BSD-3-Clause

import inspect
from collections import defaultdict, namedtuple
from copy import deepcopy
from typing import TYPE_CHECKING, Optional, Union
from warnings import warn

from sklearn import get_config
from sklearn.exceptions import UnsetMetadataPassedError
from sklearn.utils._bunch import Bunch

# Only the following methods are supported in the routing mechanism. Adding new
# methods at the moment involves monkeypatching this list.
# Note that if this list is changed or monkeypatched, the corresponding method
# needs to be added under a TYPE_CHECKING condition like the one done here in
# _MetadataRequester
SIMPLE_METHODS = [
    "fit",
    "partial_fit",
    "predict",
    "predict_proba",
    "predict_log_proba",
    "decision_function",
    "score",
    "split",
    "transform",
    "inverse_transform",
]

# These methods are a composite of other methods and one cannot set their
# requests directly. Instead they should be set by setting the requests of the
# simple methods which make the composite ones.
COMPOSITE_METHODS = {
    "fit_transform": ["fit", "transform"],
    "fit_predict": ["fit", "predict"],
}

METHODS = SIMPLE_METHODS + list(COMPOSITE_METHODS.keys())


def _routing_repr(obj):
    """Get a representation suitable for messages printed in the routing machinery.

    This is different than `repr(obj)`, since repr(estimator) can be verbose when
    there are many constructor arguments set by the user.

    This is most suitable for Scorers as it gives a nice representation of what they
    are. This is done by implementing a `_routing_repr` method on the object.

    Since the `owner` object could be the type name (str), we return that string if the
    given `obj` is a string, otherwise we return the object's type name.

    .. versionadded:: 1.8
    """
    try:
        return obj._routing_repr()
    except AttributeError:
        return obj if isinstance(obj, str) else type(obj).__name__


def _routing_enabled():
    """Return whether metadata routing is enabled.

    .. versionadded:: 1.3

    Returns
    -------
    enabled : bool
        Whether metadata routing is enabled. If the config is not set, it
        defaults to False.
    """
    return get_config().get("enable_metadata_routing", False)


def _raise_for_params(params, owner, method, allow=None):
    """Raise an error if metadata routing is not enabled and params are passed.

    .. versionadded:: 1.4

    Parameters
    ----------
    params : dict
        The metadata passed to a method.

    owner : object
        The object to which the method belongs.

    method : str
        The name of the method, e.g. "fit".

    allow : list of str, default=None
        A list of parameters which are allowed to be passed even if metadata
        routing is not enabled.

    Raises
    ------
    ValueError
        If metadata routing is not enabled and params are passed.
    """
    caller = f"{_routing_repr(owner)}.{method}" if method else _routing_repr(owner)

    allow = allow if allow is not None else {}

    if not _routing_enabled() and (params.keys() - allow):
        raise ValueError(
            f"Passing extra keyword arguments to {caller} is only supported if"
            " enable_metadata_routing=True, which you can set using"
            " `sklearn.set_config`. See the User Guide"
            " <https://scikit-learn.org/stable/metadata_routing.html> for more"
            f" details. Extra parameters passed are: {set(params)}"
        )


def _raise_for_unsupported_routing(obj, method, **kwargs):
    """Raise when metadata routing is enabled and metadata is passed.

    This is used in meta-estimators which have not implemented metadata routing
    to prevent silent bugs. There is no need to use this function if the
    meta-estimator is not accepting any metadata, especially in `fit`, since
    if a meta-estimator accepts any metadata, they would do that in `fit` as
    well.

    Parameters
    ----------
    obj : estimator
        The estimator for which we're raising the error.

    method : str
        The method where the error is raised.

    **kwargs : dict
        The metadata passed to the method.
    """
    kwargs = {key: value for key, value in kwargs.items() if value is not None}
    if _routing_enabled() and kwargs:
        cls_name = _routing_repr(obj)
        raise NotImplementedError(
            f"{cls_name}.{method} cannot accept given metadata ({set(kwargs.keys())})"
            f" since metadata routing is not yet implemented for {cls_name}."
        )


class _RoutingNotSupportedMixin:
    """A mixin to be used to remove the default `get_metadata_routing`.

    This is used in meta-estimators where metadata routing is not yet
    implemented.

    This also makes it clear in our rendered documentation that this method
    cannot be used.
    """

    def get_metadata_routing(self):
        """Raise `NotImplementedError`.

        This estimator does not support metadata routing yet."""
        raise NotImplementedError(
            f"{_routing_repr(self)} has not implemented metadata routing yet."
        )


# Request values
# ==============
# Each request value needs to be one of the following values, or an alias.

# this is used in `__metadata_request__*` attributes to indicate that a
# metadata is not present even though it may be present in the
# corresponding method's signature.
UNUSED = "$UNUSED$"

# this is used whenever a default value is changed, and therefore the user
# should explicitly set the value, otherwise a warning is shown. An example
# is when a meta-estimator is only a router, but then becomes also a
# consumer in a new release.
WARN = "$WARN$"

# this is the default used in `set_{method}_request` methods to indicate no
# change requested by the user.
UNCHANGED = "$UNCHANGED$"

VALID_REQUEST_VALUES = [False, True, None, UNUSED, WARN]


def request_is_alias(item):
    """Check if an item is a valid string alias for a metadata.

    Values in ``VALID_REQUEST_VALUES`` are not considered aliases in this
    context. Only a string which is a valid identifier is.

    Parameters
    ----------
    item : object
        The given item to be checked if it can be an alias for the metadata.

    Returns
    -------
    result : bool
        Whether the given item is a valid alias.
    """
    if item in VALID_REQUEST_VALUES:
        return False

    # item is only an alias if it's a valid identifier
    return isinstance(item, str) and item.isidentifier()


def request_is_valid(item):
    """Check if an item is a valid request value (and not an alias).

    Parameters
    ----------
    item : object
        The given item to be checked.

    Returns
    -------
    result : bool
        Whether the given item is valid.
    """
    return item in VALID_REQUEST_VALUES


# Metadata Request for Simple Consumers
# =====================================
# This section includes MethodMetadataRequest and MetadataRequest which are
# used in simple consumers.


class MethodMetadataRequest:
    """Container for metadata requests associated with a single method.

    Instances of this class get used within a :class:`MetadataRequest` - one per each
    public method (`fit`, `transform`, ...) that its owning consumer has.

    .. versionadded:: 1.3

    Parameters
    ----------
    owner : object
        The object owning these requests.

    method : str
        The name of the method to which these requests belong.

    requests : dict of {str: bool, None or str}, default=None
        The initial requests for this method.
    """

    def __init__(self, owner, method, requests=None):
        self._requests = requests or dict()
        self.owner = owner
        self.method = method

    @property
    def requests(self):
        """Dictionary of the form: ``{key: alias}``."""
        return self._requests

    def add_request(
        self,
        *,
        param,
        alias,
    ):
        """Add request info for a metadata.

        Parameters
        ----------
        param : str
            The metadata for which a request is set.

        alias : str, or {True, False, None}
            Specifies which metadata should be routed to the method that owns this
            `MethodMetadataRequest`.

            - str: the name (or alias) of metadata given to a meta-estimator that
              should be routed to the method that owns this `MethodMetadataRequest`.

            - True: requested

            - False: not requested

            - None: error if passed
        """
        if not request_is_alias(alias) and not request_is_valid(alias):
            raise ValueError(
                f"The alias you're setting for `{param}` should be either a "
                "valid identifier or one of {None, True, False}, but given "
                f"value is: `{alias}`"
            )

        if alias == param:
            alias = True

        if alias == UNUSED:
            if param in self._requests:
                del self._requests[param]
            else:
                raise ValueError(
                    f"Trying to remove parameter {param} with UNUSED which doesn't"
                    " exist."
                )
        else:
            self._requests[param] = alias

        return self

    def _get_param_names(self, return_alias):
        """Get names of all metadata that can be consumed or routed by this method.

        This method returns the names of all metadata, even the ``False``
        ones.

        Parameters
        ----------
        return_alias : bool
            Controls whether original or aliased names should be returned. If
            ``False``, aliases are ignored and original names are returned.

        Returns
        -------
        names : set of str
            A set of strings with the names of all metadata.
        """
        return set(
            alias if return_alias and not request_is_valid(alias) else prop
            for prop, alias in self._requests.items()
            if not request_is_valid(alias) or alias is not False
        )

    def _check_warnings(self, *, params):
        """Check whether metadata is passed which is marked as WARN.

        If any metadata is passed which is marked as WARN, a warning is raised.

        Parameters
        ----------
        params : dict
            The metadata passed to a method.
        """
        params = {} if params is None else params
        warn_params = {
            prop
            for prop, alias in self._requests.items()
            if alias == WARN and prop in params
        }
        for param in warn_params:
            warn(
                f"Support for {param} has recently been added to {self.owner} class. "
                "To maintain backward compatibility, it is ignored now. "
                f"Using `set_{self.method}_request({param}={{True, False}})` "
                "on this method of the class, you can set the request value "
                "to False to silence this warning, or to True to consume and "
                "use the metadata."
            )

    def _route_params(self, params, parent, caller):
        """Prepare the given metadata to be passed to the method.

        The output of this method can be used directly as the input to the
        corresponding method as **kwargs.

        Parameters
        ----------
        params : dict
            A dictionary of provided metadata.

        parent : object
            Parent class object, that routes the metadata.

        caller : str
            Method from the parent class object, where the metadata is routed from.

        Returns
        -------
        params : Bunch
            A :class:`~sklearn.utils.Bunch` of {metadata: value} which can be
            passed to the corresponding method.
        """
        self._check_warnings(params=params)
        unrequested = dict()
        args = {arg: value for arg, value in params.items() if value is not None}
        res = Bunch()
        for prop, alias in self._requests.items():
            if alias is False or alias == WARN:
                continue
            elif alias is True and prop in args:
                res[prop] = args[prop]
            elif alias is None and prop in args:
                unrequested[prop] = args[prop]
            elif alias in args:
                res[prop] = args[alias]
        if unrequested:
            if self.method in COMPOSITE_METHODS:
                callee_methods = COMPOSITE_METHODS[self.method]
            else:
                callee_methods = [self.method]
            set_requests_on = "".join(
                [
                    f".set_{method}_request({{metadata}}=True/False)"
                    for method in callee_methods
                ]
            )
            message = (
                f"[{', '.join([key for key in unrequested])}] are passed but are not"
                " explicitly set as requested or not requested for"
                f" {_routing_repr(self.owner)}.{self.method}, which is used within"
                f" {_routing_repr(parent)}.{caller}. Call `{_routing_repr(self.owner)}"
                + set_requests_on
                + "` for each metadata you want to request/ignore. See the"
                " Metadata Routing User guide"
                " <https://scikit-learn.org/stable/metadata_routing.html> for more"
                " information."
            )
            raise UnsetMetadataPassedError(
                message=message,
                unrequested_params=unrequested,
                routed_params=res,
            )
        return res

    def _consumes(self, params):
        """Return subset of `params` consumed by the method that owns this instance.

        Parameters
        ----------
        params : iterable of str
            An iterable of parameter names to test for consumption.

        Returns
        -------
        consumed_params : set of str
            A subset of parameters from `params` which are consumed by this method.
        """
        params = set(params)
        consumed_params = set()
        for metadata_name, alias in self._requests.items():
            if alias is True and metadata_name in params:
                consumed_params.add(metadata_name)
            elif isinstance(alias, str) and alias in params:
                consumed_params.add(alias)
        return consumed_params

    def _serialize(self):
        """Serialize the object.

        Returns
        -------
        obj : dict
            A serialized version of the instance in the form of a dictionary.
        """
        return self._requests

    def __repr__(self):
        return str(self._serialize())

    def __str__(self):
        return str(repr(self))


class MetadataRequest:
    """Contains the metadata request info of a consumer.

    Instances of `MethodMetadataRequest` are used in this class for each
    available method under `metadatarequest.{method}`.

    Consumer-only classes such as simple estimators return a serialized
    version of this class as the output of `get_metadata_routing()`.

    .. versionadded:: 1.3

    Parameters
    ----------
    owner : object
        The object to which these requests belong.
    """

    # this is here for us to use this attribute's value instead of doing
    # `isinstance` in our checks, so that we avoid issues when people vendor
    # this file instead of using it directly from scikit-learn.
    _type = "metadata_request"

    def __init__(self, owner):
        self.owner = owner
        for method in SIMPLE_METHODS:
            setattr(
                self,
                method,
                MethodMetadataRequest(owner=owner, method=method),
            )

    def consumes(self, method, params):
        """Return params consumed as metadata in a :term:`consumer`.

        This method returns the subset of given `params` that are consumed by the
        given `method`. It can be used to check if parameters are used as metadata in
        the specified method of the :term:`consumer` that owns this `MetadataRequest`
        instance.

        .. versionadded:: 1.4

        Parameters
        ----------
        method : str
            The name of the method for which to determine consumed parameters.

        params : iterable of str
            An iterable of parameter names to test for consumption.

        Returns
        -------
        consumed_params : set of str
            A subset of parameters from `params` which are consumed by the given method.
        """
        return getattr(self, method)._consumes(params=params)

    def __getattr__(self, name):
        # Called when the default attribute access fails with an AttributeError
        # (either __getattribute__() raises an AttributeError because name is
        # not an instance attribute or an attribute in the class tree for self;
        # or __get__() of a name property raises AttributeError). This method
        # should either return the (computed) attribute value or raise an
        # AttributeError exception.
        # https://docs.python.org/3/reference/datamodel.html#object.__getattr__
        if name not in COMPOSITE_METHODS:
            raise AttributeError(
                f"'{self.__class__.__name__}' object has no attribute '{name}'"
            )

        requests = {}
        for method in COMPOSITE_METHODS[name]:
            mmr = getattr(self, method)
            existing = set(requests.keys())
            upcoming = set(mmr.requests.keys())
            common = existing & upcoming
            conflicts = [key for key in common if requests[key] != mmr._requests[key]]
            if conflicts:
                raise ValueError(
                    f"Conflicting metadata requests for {', '.join(conflicts)} while"
                    f" composing the requests for {name}. Metadata with the same name"
                    f" for methods {', '.join(COMPOSITE_METHODS[name])} should have the"
                    " same request value."
                )
            requests.update(mmr._requests)
        return MethodMetadataRequest(owner=self.owner, method=name, requests=requests)

    def _get_param_names(self, method, return_alias, ignore_self_request=None):
        """Get names of all metadata that can be consumed or routed by specified \
            method.

        This method returns the names of all metadata, even the ``False``
        ones.

        Parameters
        ----------
        method : str
            The name of the method for which metadata names are requested.

        return_alias : bool
            Controls whether original or aliased names should be returned. If
            ``False``, aliases are ignored and original names are returned.

        ignore_self_request : bool
            Ignored. Present for API compatibility.

        Returns
        -------
        names : set of str
            A set of strings with the names of all metadata.
        """
        return getattr(self, method)._get_param_names(return_alias=return_alias)

    def _route_params(self, *, params, method, parent, caller):
        """Prepare the given parameters to be passed to the method.

        The output of this method can be used directly as the input to the
        corresponding method as extra keyword arguments to pass metadata.

        Parameters
        ----------
        params : dict
            A dictionary of provided metadata.

        method : str
            The name of the method for which the parameters are requested and
            routed.

        parent : object
            Parent class object, that routes the metadata.

        caller : str
            Method from the parent class object, where the metadata is routed from.

        Returns
        -------
        params : Bunch
            A :class:`~sklearn.utils.Bunch` of {metadata: value} which can be given to
            the corresponding method.
        """
        return getattr(self, method)._route_params(
            params=params, parent=parent, caller=caller
        )

    def _check_warnings(self, *, method, params):
        """Check whether metadata is passed which is marked as WARN.

        If any metadata is passed which is marked as WARN, a warning is raised.

        Parameters
        ----------
        method : str
            The name of the method for which the warnings should be checked.

        params : dict
            The metadata passed to a method.
        """
        getattr(self, method)._check_warnings(params=params)

    def _serialize(self):
        """Serialize the object.

        Returns
        -------
        obj : dict
            A serialized version of the instance in the form of a dictionary.
        """
        output = dict()
        for method in SIMPLE_METHODS:
            mmr = getattr(self, method)
            if len(mmr.requests):
                output[method] = mmr._serialize()
        return output

    def __repr__(self):
        return str(self._serialize())

    def __str__(self):
        return str(repr(self))


# Metadata Request for Routers
# ============================
# This section includes all objects required for MetadataRouter which is used
# in routers, returned by their ``get_metadata_routing``.

# `RouterMappingPair` is used to store a (mapping, router) tuple where `mapping` is a
# `MethodMapping` object and `router` is the output of `get_metadata_routing`.
# `MetadataRouter` stores a collection of `RouterMappingPair` objects in its
# `_route_mappings` attribute.
RouterMappingPair = namedtuple("RouterMappingPair", ["mapping", "router"])

# `MethodPair` is used to store a single method routing. `MethodMapping` stores a list
# of `MethodPair` objects in its `_routes` attribute.
MethodPair = namedtuple("MethodPair", ["caller", "callee"])


class MethodMapping:
    """Stores the mapping between caller and callee methods for a :term:`router`.

    This class is primarily used in a ``get_metadata_routing()`` of a router
    object when defining the mapping between the router's methods and a sub-object (a
    sub-estimator or a scorer).

    Iterating through an instance of this class yields
    ``MethodPair(caller, callee)`` instances.

    .. versionadded:: 1.3
    """

    def __init__(self):
        self._routes = []

    def __iter__(self):
        return iter(self._routes)

    def add(self, *, caller, callee):
        """Add a method mapping.

        Parameters
        ----------

        caller : str
            Parent estimator's method name in which the ``callee`` is called.

        callee : str
            Child object's method name. This method is called in ``caller``.

        Returns
        -------
        self : MethodMapping
            Returns self.
        """
        if caller not in METHODS:
            raise ValueError(
                f"Given caller:{caller} is not a valid method. Valid methods are:"
                f" {METHODS}"
            )
        if callee not in METHODS:
            raise ValueError(
                f"Given callee:{callee} is not a valid method. Valid methods are:"
                f" {METHODS}"
            )
        self._routes.append(MethodPair(caller=caller, callee=callee))
        return self

    def _serialize(self):
        """Serialize the object.

        Returns
        -------
        obj : list
            A serialized version of the instance in the form of a list.
        """
        result = list()
        for route in self._routes:
            result.append({"caller": route.caller, "callee": route.callee})
        return result

    def __repr__(self):
        return str(self._serialize())

    def __str__(self):
        return str(repr(self))


class MetadataRouter:
    """Coordinates metadata routing for a :term:`router` object.

    This class is used by :term:`meta-estimators` or functions that can route metadata,
    to handle their metadata routing. Routing information is stored in a
    dictionary-like structure of the form ``{"object_name":
    RouterMappingPair(mapping, router)}``, where ``mapping``
    is an instance of :class:`~sklearn.utils.metadata_routing.MethodMapping` and
    ``router`` is either a
    :class:`~sklearn.utils.metadata_routing.MetadataRequest` or another
    :class:`~sklearn.utils.metadata_routing.MetadataRouter` instance.

    .. versionadded:: 1.3

    Parameters
    ----------
    owner : object
        The object to which these requests belong.
    """

    # this is here for us to use this attribute's value instead of doing
    # `isinstance`` in our checks, so that we avoid issues when people vendor
    # this file instead of using it directly from scikit-learn.
    _type = "metadata_router"

    def __init__(self, owner):
        self._route_mappings = dict()
        # `_self_request` is used if the router is also a consumer.
        # _self_request, (added using `add_self_request()`) is treated
        # differently from the other consumer objects which are stored in
        # _route_mappings.
        self._self_request = None
        self.owner = owner

    def add_self_request(self, obj):
        """Add `self` (as a :term:`consumer`) to the `MetadataRouter`.

        This method is used if the :term:`router` is also a :term:`consumer`, and hence
        the router itself needs to be included in the routing. The passed object
        can be an estimator or a
        :class:`~sklearn.utils.metadata_routing.MetadataRequest`.

        A router should add itself using this method instead of `add` since it
        should be treated differently than the other consumer objects to which metadata
        is routed by the router.

        Parameters
        ----------
        obj : object
            This is typically the router instance, i.e. `self` in a
            ``get_metadata_routing()`` implementation. It can also be a
            ``MetadataRequest`` instance.

        Returns
        -------
        self : MetadataRouter
            Returns `self`.
        """
        if getattr(obj, "_type", None) == "metadata_request":
            self._self_request = deepcopy(obj)
        elif hasattr(obj, "_get_metadata_request"):
            self._self_request = deepcopy(obj._get_metadata_request())
        else:
            raise ValueError(
                "Given `obj` is neither a `MetadataRequest` nor does it implement the"
                " required API. Inheriting from `BaseEstimator` implements the required"
                " API."
            )
        return self

    def add(self, *, method_mapping, **objs):
        """Add :term:`consumers <consumer>` to the `MetadataRouter`.

        The estimators that consume metadata are passed as named objects along with a
        method mapping, that defines how their methods relate to those of the
        :term:`router`.

        Parameters
        ----------
        method_mapping : MethodMapping
            The mapping between the child (:term:`consumer`) and the parent's
            (:term:`router`'s) methods.

        **objs : dict
            A dictionary of objects, whose requests are extracted by calling
            :func:`~sklearn.utils.metadata_routing.get_routing_for_object` on them.

        Returns
        -------
        self : MetadataRouter
            Returns `self`.
        """
        method_mapping = deepcopy(method_mapping)

        for name, obj in objs.items():
            self._route_mappings[name] = RouterMappingPair(
                mapping=method_mapping, router=get_routing_for_object(obj)
            )
        return self

    def consumes(self, method, params):
        """Return params consumed as metadata in a :term:`router` or its sub-estimators.

        This method returns the subset of `params` that are consumed by the
        `method`. A `param` is considered consumed if it is used in the specified
        method of the :term:`router` itself or any of its sub-estimators (or their
        sub-estimators).

        .. versionadded:: 1.4

        Parameters
        ----------
        method : str
            The name of the method for which to determine consumed parameters.

        params : iterable of str
            An iterable of parameter names to test for consumption.

        Returns
        -------
        consumed_params : set of str
            A subset of parameters from `params` which are consumed by this method.
        """
        consumed_params = set()
        if self._self_request:
            consumed_params.update(
                self._self_request.consumes(method=method, params=params)
            )

        for _, route_mapping in self._route_mappings.items():
            for caller, callee in route_mapping.mapping:
                if caller == method:
                    consumed_params.update(
                        route_mapping.router.consumes(method=callee, params=params)
                    )

        return consumed_params

    def _get_param_names(self, *, method, return_alias, ignore_self_request):
        """Get names of all metadata that can be consumed or routed by specified \
            method.

        This method returns the names of all metadata, even the ``False``
        ones.

        Parameters
        ----------
        method : str
            The name of the method for which metadata names are requested.

        return_alias : bool
            Controls whether original or aliased names should be returned,
            which only applies to the stored `self`. If no `self` routing
            object is stored, this parameter has no effect.

        ignore_self_request : bool
            If `self._self_request` should be ignored. This is used in `_route_params`.
            If ``True``, ``return_alias`` has no effect.

        Returns
        -------
        names : set of str
            A set of strings with the names of all metadata.
        """
        res = set()
        if self._self_request and not ignore_self_request:
            res = res.union(
                self._self_request._get_param_names(
                    method=method, return_alias=return_alias
                )
            )

        for name, route_mapping in self._route_mappings.items():
            for caller, callee in route_mapping.mapping:
                if caller == method:
                    res = res.union(
                        route_mapping.router._get_param_names(
                            method=callee, return_alias=True, ignore_self_request=False
                        )
                    )
        return res

    def _route_params(self, *, params, method, parent, caller):
        """Prepare the given metadata to be passed to the method.

        This is used when a router is used as a child object of another router.
        The parent router then passes all parameters understood by the child
        object to it and delegates their validation to the child.

        The output of this method can be used directly as the input to the
        corresponding method as **kwargs.

        Parameters
        ----------
        params : dict
            A dictionary of provided metadata.

        method : str
            The name of the method for which the metadata is requested and routed.

        parent : object
            Parent class object, that routes the metadata.

        caller : str
            Method from the parent class object, where the metadata is routed from.

        Returns
        -------
        params : Bunch
            A :class:`~sklearn.utils.Bunch` of {metadata: value} which can be given to
            the corresponding method.
        """
        res = Bunch()
        if self._self_request:
            res.update(
                self._self_request._route_params(
                    params=params,
                    method=method,
                    parent=parent,
                    caller=caller,
                )
            )

        param_names = self._get_param_names(
            method=method, return_alias=True, ignore_self_request=True
        )
        child_params = {
            key: value for key, value in params.items() if key in param_names
        }
        for key in set(res.keys()).intersection(child_params.keys()):
            # conflicts are okay if the passed objects are the same, but it's
            # an issue if they're different objects.
            if child_params[key] is not res[key]:
                raise ValueError(
                    f"In {_routing_repr(self.owner)}, there is a conflict on {key}"
                    " between what is requested for this estimator and what is"
                    " requested by its children. You can resolve this conflict by"
                    " using an alias for the child estimators' requested metadata."
                )

        res.update(child_params)
        return res

    def route_params(self, *, caller, params):
        """Get the values of metadata requested by :term:`consumers <consumer>`.

        Returns a :class:`~sklearn.utils.Bunch` containing the metadata that this
        :term:`router`'s `caller` method needs to route, organized by each
        :term:`consumer` and their corresponding methods.

        This can be used to pass the required metadata to corresponding methods in
        consumers.

        Parameters
        ----------
        caller : str
            The name of the :term:`router`'s method through which the metadata is
            routed. For example, if called inside the :term:`fit` method of a router,
            this would be `"fit"`.

        params : dict
            A dictionary of provided metadata.

        Returns
        -------
        params : Bunch
            A :class:`~sklearn.utils.Bunch` of the form
            ``{"object_name": {"method_name": {metadata: value}}}``.
        """
        if self._self_request:
            self._self_request._check_warnings(params=params, method=caller)

        res = Bunch()
        for name, route_mapping in self._route_mappings.items():
            router, mapping = route_mapping.router, route_mapping.mapping

            res[name] = Bunch()
            for _caller, _callee in mapping:
                if _caller == caller:
                    res[name][_callee] = router._route_params(
                        params=params,
                        method=_callee,
                        parent=self.owner,
                        caller=caller,
                    )
        return res

    def validate_metadata(self, *, method, params):
        """Validate given metadata for a method.

        This raises a ``TypeError`` if some of the passed metadata are not
        understood by child objects.

        Parameters
        ----------
        method : str
            The name of the :term:`router`'s method through which the metadata is
            routed. For example, if called inside the :term:`fit` method of a router,
            this would be `"fit"`.

        params : dict
            A dictionary of provided metadata.
        """
        param_names = self._get_param_names(
            method=method, return_alias=False, ignore_self_request=False
        )
        if self._self_request:
            self_params = self._self_request._get_param_names(
                method=method, return_alias=False
            )
        else:
            self_params = set()
        extra_keys = set(params.keys()) - param_names - self_params
        if extra_keys:
            raise TypeError(
                f"{_routing_repr(self.owner)}.{method} got unexpected argument(s)"
                f" {extra_keys}, which are not routed to any object."
            )

    def _serialize(self):
        """Serialize the object.

        Returns
        -------
        obj : dict
            A serialized version of the instance in the form of a dictionary.
        """
        res = dict()
        if self._self_request:
            res["$self_request"] = self._self_request._serialize()
        for name, route_mapping in self._route_mappings.items():
            res[name] = dict()
            res[name]["mapping"] = route_mapping.mapping._serialize()
            res[name]["router"] = route_mapping.router._serialize()

        return res

    def __iter__(self):
        if self._self_request:
            method_mapping = MethodMapping()
            for method in METHODS:
                method_mapping.add(caller=method, callee=method)
            yield (
                "$self_request",
                RouterMappingPair(mapping=method_mapping, router=self._self_request),
            )
        for name, route_mapping in self._route_mappings.items():
            yield (name, route_mapping)

    def __repr__(self):
        return str(self._serialize())

    def __str__(self):
        return str(repr(self))


def get_routing_for_object(obj=None):
    """Get a ``Metadata{Router, Request}`` instance from the given object.

    This function returns a
    :class:`~sklearn.utils.metadata_routing.MetadataRouter` or a
    :class:`~sklearn.utils.metadata_routing.MetadataRequest` from the given input.

    This function always returns a copy or an instance constructed from the
    input, such that changing the output of this function will not change the
    original object.

    .. versionadded:: 1.3

    Parameters
    ----------
    obj : object
        - If the object provides a `get_metadata_routing` method, return a copy
            of the output of that method.
        - If the object is already a
            :class:`~sklearn.utils.metadata_routing.MetadataRequest` or a
            :class:`~sklearn.utils.metadata_routing.MetadataRouter`, return a copy
            of that.
        - Returns an empty :class:`~sklearn.utils.metadata_routing.MetadataRequest`
            otherwise.

    Returns
    -------
    obj : MetadataRequest or MetadataRouter
        A ``MetadataRequest`` or a ``MetadataRouter`` taken or created from
        the given object.
    """
    # doing this instead of a try/except since an AttributeError could be raised
    # for other reasons.
    if hasattr(obj, "get_metadata_routing"):
        return deepcopy(obj.get_metadata_routing())

    elif getattr(obj, "_type", None) in ["metadata_request", "metadata_router"]:
        return deepcopy(obj)

    return MetadataRequest(owner=None)


# Request method
# ==============
# This section includes what's needed for the `RequestMethod` descriptor and
# the dynamic generation of `set_{method}_request` methods in the `_MetadataRequester`
# mixin class.

# These strings are used to dynamically generate the docstrings for the methods.
REQUESTER_DOC = """        Configure whether metadata should be requested to be \
passed to the ``{method}`` method.

        Note that this method is only relevant when this estimator is used as a
        sub-estimator within a :term:`meta-estimator` and metadata routing is enabled
        with ``enable_metadata_routing=True`` (see :func:`sklearn.set_config`).
        Please check the :ref:`User Guide <metadata_routing>` on how the routing
        mechanism works.

        The options for each parameter are:

        - ``True``: metadata is requested, and \
passed to ``{method}`` if provided. The request is ignored if \
metadata is not provided.

        - ``False``: metadata is not requested and the meta-estimator \
will not pass it to ``{method}``.

        - ``None``: metadata is not requested, and the meta-estimator \
will raise an error if the user provides it.

        - ``str``: metadata should be passed to the meta-estimator with \
this given alias instead of the original name.

        The default (``sklearn.utils.metadata_routing.UNCHANGED``) retains the
        existing request. This allows you to change the request for some
        parameters and not others.

        .. versionadded:: 1.3

        Parameters
        ----------
"""
REQUESTER_DOC_PARAM = """        {metadata} : str, True, False, or None, \
                    default=sklearn.utils.metadata_routing.UNCHANGED
            Metadata routing for ``{metadata}`` parameter in ``{method}``.

"""
REQUESTER_DOC_RETURN = """        Returns
        -------
        self : object
            The updated object.
"""


class RequestMethod:
    """
    Descriptor for defining `set_{method}_request` methods in estimators.

    .. versionadded:: 1.3

    Parameters
    ----------
    name : str
        The name of the method for which the request function should be
        created, e.g. ``"fit"`` would create a ``set_fit_request`` function.

    keys : list of str
        A list of strings which are accepted parameters by the created
        function, e.g. ``["sample_weight"]`` if the corresponding method
        accepts it as a metadata.

    validate_keys : bool, default=True
        Whether to check if the requested parameters fit the actual parameters
        of the method.

    Notes
    -----
    This class is a descriptor [1]_ and uses PEP-362 to set the signature of
    the returned function [2]_.

    References
    ----------
    .. [1] https://docs.python.org/3/howto/descriptor.html

    .. [2] https://www.python.org/dev/peps/pep-0362/
    """

    def __init__(self, name, keys, validate_keys=True):
        self.name = name
        self.keys = keys
        self.validate_keys = validate_keys

    def __get__(self, instance, owner):
        # we would want to have a method which accepts only the expected args
        def func(*args, **kw):
            """Updates the `_metadata_request` attribute of the consumer (`instance`)
            for the parameters provided as `**kw`.

            This docstring is overwritten below.
            See REQUESTER_DOC for expected functionality.
            """
            if not _routing_enabled():
                raise RuntimeError(
                    "This method is only available when metadata routing is enabled."
                    " You can enable it using"
                    " sklearn.set_config(enable_metadata_routing=True)."
                )

            if self.validate_keys and (set(kw) - set(self.keys)):
                raise TypeError(
                    f"Unexpected args: {set(kw) - set(self.keys)} in {self.name}. "
                    f"Accepted arguments are: {set(self.keys)}"
                )

            # This makes it possible to use the decorated method as an unbound method,
            # for instance when monkeypatching.
            # https://github.com/scikit-learn/scikit-learn/issues/28632
            if instance is None:
                _instance = args[0]
                args = args[1:]
            else:
                _instance = instance

            # Replicating python's behavior when positional args are given other than
            # `self`, and `self` is only allowed if this method is unbound.
            if args:
                raise TypeError(
                    f"set_{self.name}_request() takes 0 positional argument but"
                    f" {len(args)} were given"
                )

            requests = _instance._get_metadata_request()
            method_metadata_request = getattr(requests, self.name)

            for prop, alias in kw.items():
                if alias is not UNCHANGED:
                    method_metadata_request.add_request(param=prop, alias=alias)
            _instance._metadata_request = requests

            return _instance

        # Now we set the relevant attributes of the function so that it seems
        # like a normal method to the end user, with known expected arguments.
        func.__name__ = f"set_{self.name}_request"
        params = [
            inspect.Parameter(
                name="self",
                kind=inspect.Parameter.POSITIONAL_OR_KEYWORD,
                annotation=owner,
            )
        ]
        params.extend(
            [
                inspect.Parameter(
                    k,
                    inspect.Parameter.KEYWORD_ONLY,
                    default=UNCHANGED,
                    annotation=Optional[Union[bool, None, str]],
                )
                for k in self.keys
            ]
        )
        func.__signature__ = inspect.Signature(
            params,
            return_annotation=owner,
        )
        doc = REQUESTER_DOC.format(method=self.name)
        for metadata in self.keys:
            doc += REQUESTER_DOC_PARAM.format(metadata=metadata, method=self.name)
        doc += REQUESTER_DOC_RETURN
        func.__doc__ = doc
        return func


class _MetadataRequester:
    """Mixin class for adding metadata request functionality.

    ``BaseEstimator`` inherits from this Mixin.

    .. versionadded:: 1.3
    """

    if TYPE_CHECKING:  # pragma: no cover
        # This code is never run in runtime, but it's here for type checking.
        # Type checkers fail to understand that the `set_{method}_request`
        # methods are dynamically generated, and they complain that they are
        # not defined. We define them here to make type checkers happy.
        # During type checking analyzers assume this to be True.
        # The following list of defined methods mirrors the list of methods
        # in SIMPLE_METHODS.
        # fmt: off
        def set_fit_request(self, **kwargs): pass
        def set_partial_fit_request(self, **kwargs): pass
        def set_predict_request(self, **kwargs): pass
        def set_predict_proba_request(self, **kwargs): pass
        def set_predict_log_proba_request(self, **kwargs): pass
        def set_decision_function_request(self, **kwargs): pass
        def set_score_request(self, **kwargs): pass
        def set_split_request(self, **kwargs): pass
        def set_transform_request(self, **kwargs): pass
        def set_inverse_transform_request(self, **kwargs): pass
        # fmt: on

    def __init_subclass__(cls, **kwargs):
        """Set the ``set_{method}_request`` methods.

        This uses PEP-487 [1]_ to set the ``set_{method}_request`` methods. It
        looks for the information available in the set default values which are
        set using ``__metadata_request__*`` class attributes, or inferred
        from method signatures.

        The ``__metadata_request__*`` class attributes are used when a method
        does not explicitly accept a metadata through its arguments or if the
        developer would like to specify a request value for those metadata
        which are different from the default ``None``.

        References
        ----------
        .. [1] https://www.python.org/dev/peps/pep-0487
        """
        try:
            for method in SIMPLE_METHODS:
                requests = cls._get_class_level_metadata_request_values(method)
                if not requests:
                    continue
                setattr(
                    cls,
                    f"set_{method}_request",
                    RequestMethod(method, sorted(requests)),
                )
        except Exception:
            # if there are any issues here, it will be raised when
            # ``get_metadata_routing`` is called. Here we are going to ignore
            # all the issues and make sure class definition does not fail.
            pass
        super().__init_subclass__(**kwargs)

    @classmethod
<<<<<<< HEAD
    def _build_request_for_signature(
        cls, method_name, method_obj=None, ignore_params=None
    ):
        """Build the `MethodMetadataRequest` for a method using its signature.
=======
    def _get_class_level_metadata_request_values(cls, method: str):
        """Get class level metadata request values.
>>>>>>> 1c5c8f03

        This method first checks the `method`'s signature for passable metadata and then
        updates these with the metadata request values set at class level via the
        ``__metadata_request__{method}`` class attributes.

<<<<<<< HEAD
        Parameters
        ----------
        method_name : str
            The name of the method.
        method_obj : callable, optional
            The method object. If provided, it will be used to get the signature.
        ignore_params : set, optional
            An extra set of parameters to ignore.

        Returns
        -------
        method_request : MethodMetadataRequest
            The prepared request using the method's signature.
        """
        mmr = MethodMetadataRequest(owner=cls.__name__, method=method_name)
        if ignore_params is None:
            ignore_params = set()
        ignore_params.update({"X", "y", "Y", "Xt", "yt"})

        # Here we use `isfunction` instead of `ismethod` because calling `getattr`
        # on a class instead of an instance returns an unbound function.
        if method_obj is None and (
            not hasattr(cls, method_name)
            or not inspect.isfunction(method_obj := getattr(cls, method_name))
        ):
            return mmr

        # ignore the first parameter of the method, which is usually "self"
        # in case of a callable which is usually passed from a scorer, we can still
        # safely ignore the first argument which is "y_true"
        params = list(inspect.signature(method_obj).parameters.items())[1:]
        for pname, param in params:
            if pname in ignore_params:
                continue
            if param.kind in {param.VAR_POSITIONAL, param.VAR_KEYWORD}:
                continue
            mmr.add_request(
                param=pname,
                alias=None,
            )
        return mmr

    @classmethod
    def _get_default_requests(cls, score_method="score", ignore_params=None):
        """Collect default request values.

        This method combines the information present in ``__metadata_request__*``
        class attributes, as well as determining request keys from method
        signatures.

        Parameters
        ----------
        score_method : str or callable, default="score"
            The name of the score method or the score method itself. This is
            particularly used in scorers to determine the signature of the
            score method.
        ignore_params : set, optional
            An extra set of parameters to ignore.
        """
        requests = MetadataRequest(owner=cls.__name__)

        for method in SIMPLE_METHODS:
            setattr(
                requests,
                method,
                cls._build_request_for_signature(
                    method_name=method,
                    method_obj=score_method if score_method != "score" else None,
                    ignore_params=ignore_params,
                ),
            )

=======
        This method (being a class-method), does not take request values set at
        instance level into account.
        """
        # Here we use `isfunction` instead of `ismethod` because calling `getattr`
        # on a class instead of an instance returns an unbound function.
        if not hasattr(cls, method) or not inspect.isfunction(getattr(cls, method)):
            return dict()
        # ignore the first parameter of the method, which is usually "self"
        signature_items = list(
            inspect.signature(getattr(cls, method)).parameters.items()
        )[1:]
        params = defaultdict(
            str,
            {
                param_name: None
                for param_name, param_info in signature_items
                if param_name not in {"X", "y", "Y", "Xt", "yt"}
                and param_info.kind
                not in {param_info.VAR_POSITIONAL, param_info.VAR_KEYWORD}
            },
        )
>>>>>>> 1c5c8f03
        # Then overwrite those defaults with the ones provided in
        # `__metadata_request__{method}` class attributes, which take precedence over
        # signature sniffing.

        # need to go through the MRO since this is a classmethod and
        # ``vars`` doesn't report the parent class attributes. We go through
        # the reverse of the MRO so that child classes have precedence over
        # their parents.
        substr = f"__metadata_request__{method}"
        for base_class in reversed(inspect.getmro(cls)):
            for attr, value in vars(base_class).items():
                # we don't check for equivalence since python prefixes attrs
                # starting with __ with the `_ClassName`.
                if substr not in attr:
                    continue
                for prop, alias in value.items():
                    # Here we add request values specified via those class attributes
                    # to the result dictionary (params). Adding a request which already
                    # exists will override the previous one. Since we go through the
                    # MRO in reverse order, the one specified by the lowest most classes
                    # in the inheritance tree are the ones which take effect.
                    if prop not in params and alias == UNUSED:
                        raise ValueError(
                            f"Trying to remove parameter {prop} with UNUSED which"
                            " doesn't exist."
                        )

                    params[prop] = alias

        return {param: alias for param, alias in params.items() if alias is not UNUSED}

    def _get_metadata_request(self):
        """Get requested metadata for the instance.

        Please check :ref:`User Guide <metadata_routing>` on how the routing
        mechanism works.

        Returns
        -------
        request : MetadataRequest
            A :class:`~sklearn.utils.metadata_routing.MetadataRequest` instance.
        """
        if hasattr(self, "_metadata_request"):
            requests = get_routing_for_object(self._metadata_request)
        else:
            requests = MetadataRequest(owner=self)
            for method in SIMPLE_METHODS:
                setattr(
                    requests,
                    method,
                    MethodMetadataRequest(
                        owner=self,
                        method=method,
                        requests=self._get_class_level_metadata_request_values(method),
                    ),
                )
        return requests

    def get_metadata_routing(self):
        """Get metadata routing of this object.

        Please check :ref:`User Guide <metadata_routing>` on how the routing
        mechanism works.

        Returns
        -------
        routing : MetadataRequest
            A :class:`~sklearn.utils.metadata_routing.MetadataRequest` encapsulating
            routing information.
        """
        return self._get_metadata_request()


# Process Routing in Routers
# ==========================
# This is almost always the only method used in routers to process and route
# given metadata. This is to minimize the boilerplate required in routers.


# Here the first two arguments are positional only which makes everything
# passed as keyword argument a metadata. The first two args also have an `_`
# prefix to reduce the chances of name collisions with the passed metadata, and
# since they're positional only, users will never type those underscores.
def process_routing(_obj, _method, /, **kwargs):
    """Validate and route metadata.

    This function is used inside a :term:`router`'s method, e.g. :term:`fit`,
    to validate the metadata and handle the routing.

    Assuming this signature of a router's fit method:
    ``fit(self, X, y, sample_weight=None, **fit_params)``,
    a call to this function would be:
    ``process_routing(self, "fit", sample_weight=sample_weight, **fit_params)``.

    Note that if routing is not enabled and ``kwargs`` is empty, then it
    returns an empty routing where ``process_routing(...).ANYTHING.ANY_METHOD``
    is always an empty dictionary.

    .. versionadded:: 1.3

    Parameters
    ----------
    _obj : object
        An object implementing ``get_metadata_routing``. Typically a
        :term:`meta-estimator`.

    _method : str
        The name of the router's method in which this function is called.

    **kwargs : dict
        Metadata to be routed.

    Returns
    -------
    routed_params : Bunch
        A :class:`~utils.Bunch` of the form ``{"object_name": {"method_name":
        {metadata: value}}}`` which can be used to pass the required metadata to
        A :class:`~sklearn.utils.Bunch` of the form ``{"object_name": {"method_name":
        {metadata: value}}}`` which can be used to pass the required metadata to
        corresponding methods or corresponding child objects. The object names
        are those defined in `obj.get_metadata_routing()`.
    """
    if not kwargs:
        # If routing is not enabled and kwargs are empty, then we don't have to
        # try doing any routing, we can simply return a structure which returns
        # an empty dict on routed_params.ANYTHING.ANY_METHOD.
        class EmptyRequest:
            def get(self, name, default=None):
                return Bunch(**{method: dict() for method in METHODS})

            def __getitem__(self, name):
                return Bunch(**{method: dict() for method in METHODS})

            def __getattr__(self, name):
                return Bunch(**{method: dict() for method in METHODS})

        return EmptyRequest()

    if not (hasattr(_obj, "get_metadata_routing") or isinstance(_obj, MetadataRouter)):
        raise AttributeError(
            f"The given object ({_routing_repr(_obj)}) needs to either"
            " implement the routing method `get_metadata_routing` or be a"
            " `MetadataRouter` instance."
        )
    if _method not in METHODS:
        raise TypeError(
            f"Can only route and process input on these methods: {METHODS}, "
            f"while the passed method is: {_method}."
        )

    request_routing = get_routing_for_object(_obj)
    request_routing.validate_metadata(params=kwargs, method=_method)
    routed_params = request_routing.route_params(params=kwargs, caller=_method)

    return routed_params<|MERGE_RESOLUTION|>--- conflicted
+++ resolved
@@ -101,7 +101,7 @@
 import inspect
 from collections import defaultdict, namedtuple
 from copy import deepcopy
-from typing import TYPE_CHECKING, Optional, Union
+from typing import TYPE_CHECKING, Callable, Iterable, Optional, Union
 from warnings import warn
 
 from sklearn import get_config
@@ -1456,116 +1456,75 @@
         super().__init_subclass__(**kwargs)
 
     @classmethod
-<<<<<<< HEAD
-    def _build_request_for_signature(
-        cls, method_name, method_obj=None, ignore_params=None
+    def _get_class_level_metadata_request_values(
+        cls,
+        method_name: str,
+        method: Callable | None = None,
+        ignore_params: Iterable[str] | None = None,
     ):
-        """Build the `MethodMetadataRequest` for a method using its signature.
-=======
-    def _get_class_level_metadata_request_values(cls, method: str):
         """Get class level metadata request values.
->>>>>>> 1c5c8f03
-
+
+        Parameters
+        ----------
+        method_name : str
+            The name of the method to get the metadata request values for.
+
+        method : callable, default=None
+            The method to get the metadata request values for. If None, the method
+            from the class with the name `method_name` is used.
+
+        ignore_params : set, default=None
+            A set of parameter names to ignore. The usual parameters
+            `X`, `y`, `Y`, `Xt`, `yt` are always ignored.
+
+        Returns
+        -------
+        requests : dict
+            A dictionary of metadata request values.
+
+        Notes
+        -----
         This method first checks the `method`'s signature for passable metadata and then
         updates these with the metadata request values set at class level via the
         ``__metadata_request__{method}`` class attributes.
 
-<<<<<<< HEAD
-        Parameters
-        ----------
-        method_name : str
-            The name of the method.
-        method_obj : callable, optional
-            The method object. If provided, it will be used to get the signature.
-        ignore_params : set, optional
-            An extra set of parameters to ignore.
-
-        Returns
-        -------
-        method_request : MethodMetadataRequest
-            The prepared request using the method's signature.
-        """
-        mmr = MethodMetadataRequest(owner=cls.__name__, method=method_name)
-        if ignore_params is None:
-            ignore_params = set()
-        ignore_params.update({"X", "y", "Y", "Xt", "yt"})
-
+        This method (being a class-method), does not take request values set at
+        instance level into account.
+        """
         # Here we use `isfunction` instead of `ismethod` because calling `getattr`
         # on a class instead of an instance returns an unbound function.
-        if method_obj is None and (
+        # If the given method doesn't exist or is not a function on the class, we simply
+        # return early with an empty dict.
+        if method is not None and (
             not hasattr(cls, method_name)
-            or not inspect.isfunction(method_obj := getattr(cls, method_name))
+            or not inspect.isfunction(getattr(cls, method_name))
         ):
-            return mmr
-
-        # ignore the first parameter of the method, which is usually "self"
-        # in case of a callable which is usually passed from a scorer, we can still
+            return dict()
+
+        resolved_method: Callable = (
+            method if method is not None else getattr(cls, method_name)
+        )
+
+        # ignore the first parameter of the method, which is usually "self".
+        # In case of a callable which is usually passed from a scorer, we can still
         # safely ignore the first argument which is "y_true"
-        params = list(inspect.signature(method_obj).parameters.items())[1:]
-        for pname, param in params:
-            if pname in ignore_params:
-                continue
-            if param.kind in {param.VAR_POSITIONAL, param.VAR_KEYWORD}:
-                continue
-            mmr.add_request(
-                param=pname,
-                alias=None,
-            )
-        return mmr
-
-    @classmethod
-    def _get_default_requests(cls, score_method="score", ignore_params=None):
-        """Collect default request values.
-
-        This method combines the information present in ``__metadata_request__*``
-        class attributes, as well as determining request keys from method
-        signatures.
-
-        Parameters
-        ----------
-        score_method : str or callable, default="score"
-            The name of the score method or the score method itself. This is
-            particularly used in scorers to determine the signature of the
-            score method.
-        ignore_params : set, optional
-            An extra set of parameters to ignore.
-        """
-        requests = MetadataRequest(owner=cls.__name__)
-
-        for method in SIMPLE_METHODS:
-            setattr(
-                requests,
-                method,
-                cls._build_request_for_signature(
-                    method_name=method,
-                    method_obj=score_method if score_method != "score" else None,
-                    ignore_params=ignore_params,
-                ),
-            )
-
-=======
-        This method (being a class-method), does not take request values set at
-        instance level into account.
-        """
-        # Here we use `isfunction` instead of `ismethod` because calling `getattr`
-        # on a class instead of an instance returns an unbound function.
-        if not hasattr(cls, method) or not inspect.isfunction(getattr(cls, method)):
-            return dict()
-        # ignore the first parameter of the method, which is usually "self"
-        signature_items = list(
-            inspect.signature(getattr(cls, method)).parameters.items()
-        )[1:]
+        signature_items = list(inspect.signature(resolved_method).parameters.items())[
+            1:
+        ]
+
+        ignore_params = set() if ignore_params is None else set(ignore_params)
+        ignore_params.update({"X", "y", "Y", "Xt", "yt"})
+
         params = defaultdict(
             str,
             {
                 param_name: None
                 for param_name, param_info in signature_items
-                if param_name not in {"X", "y", "Y", "Xt", "yt"}
+                if param_name not in ignore_params
                 and param_info.kind
                 not in {param_info.VAR_POSITIONAL, param_info.VAR_KEYWORD}
             },
         )
->>>>>>> 1c5c8f03
         # Then overwrite those defaults with the ones provided in
         # `__metadata_request__{method}` class attributes, which take precedence over
         # signature sniffing.
@@ -1574,7 +1533,7 @@
         # ``vars`` doesn't report the parent class attributes. We go through
         # the reverse of the MRO so that child classes have precedence over
         # their parents.
-        substr = f"__metadata_request__{method}"
+        substr = f"__metadata_request__{method_name}"
         for base_class in reversed(inspect.getmro(cls)):
             for attr, value in vars(base_class).items():
                 # we don't check for equivalence since python prefixes attrs
