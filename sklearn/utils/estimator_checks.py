--- conflicted
+++ resolved
@@ -58,14 +58,10 @@
 from ._tags import Tags, get_tags
 from ._test_common.instance_generator import (
     CROSS_DECOMPOSITION,
-<<<<<<< HEAD
+    INIT_PARAMS,
     SINGLE_TEST_PARAMS,
-=======
-    INIT_PARAMS,
->>>>>>> 95e94594
     _construct_instance,
     _get_check_estimator_ids,
-    _set_checking_parameters,
 )
 from ._testing import (
     SkipTest,
@@ -4666,7 +4662,6 @@
 
 def check_pandas_column_name_consistency(name, estimator_orig):
     estimator = clone(estimator_orig)
-    _set_checking_parameters(estimator)
 
     # NOTE: When running `check_dataframe_column_names_consistency` on a meta-estimator
     # that delegates validation to a base estimator, the check is testing that the base
