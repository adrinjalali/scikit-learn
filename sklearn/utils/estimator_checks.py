"""Various utilities to check the compatibility of estimators with scikit-learn API."""

# Authors: The scikit-learn developers
# SPDX-License-Identifier: BSD-3-Clause

import pickle
import re
import warnings
from contextlib import nullcontext
from copy import deepcopy
from functools import partial, wraps
from inspect import signature
from numbers import Integral, Real

import joblib
import numpy as np
from scipy import sparse
from scipy.stats import rankdata

from .. import config_context
from ..base import (
    ClusterMixin,
    clone,
    is_classifier,
    is_outlier_detector,
    is_regressor,
)
from ..datasets import (
    load_iris,
    make_blobs,
    make_classification,
    make_multilabel_classification,
    make_regression,
)
from ..exceptions import DataConversionWarning, NotFittedError, SkipTestWarning
<<<<<<< HEAD
=======
from ..linear_model._base import LinearClassifierMixin
>>>>>>> fed914f0
from ..metrics import accuracy_score, adjusted_rand_score, f1_score
from ..metrics.pairwise import linear_kernel, pairwise_distances, rbf_kernel
from ..model_selection import ShuffleSplit, train_test_split
from ..model_selection._validation import _safe_split
from ..pipeline import make_pipeline
from ..preprocessing import StandardScaler, scale
from ..utils._array_api import (
    _atol_for_type,
    _convert_to_numpy,
    get_namespace,
    yield_namespace_device_dtype_combinations,
)
from ..utils._array_api import device as array_device
from ..utils._param_validation import (
    InvalidParameterError,
    generate_invalid_param_val,
    make_constraint,
)
from . import shuffle
from ._missing import is_scalar_nan
from ._param_validation import Interval
from ._tags import Tags, get_tags
from ._test_common.instance_generator import (
    CROSS_DECOMPOSITION,
    _construct_instance,
    _get_check_estimator_ids,
)
from ._test_common.instance_generator import (
    CROSS_DECOMPOSITION,
    SINGLE_TEST_PARAMS,
    _construct_instance,
    _get_check_estimator_ids,
    _set_checking_parameters,
)
from ._testing import (
    SkipTest,
    _array_api_for_tests,
    _get_args,
    assert_allclose,
    assert_allclose_dense_sparse,
    assert_array_almost_equal,
    assert_array_equal,
    assert_array_less,
    create_memmap_backed_data,
    ignore_warnings,
    raises,
    set_random_state,
)
from .fixes import SPARSE_ARRAY_PRESENT
from .validation import _num_samples, check_is_fitted, has_fit_parameter

REGRESSION_DATASET = None


def _yield_api_checks(estimator):
    yield check_no_attributes_set_in_init
    yield check_fit_score_takes_y
    yield check_estimators_overwrite_params
<<<<<<< HEAD


def _yield_dataframe_checks(estimator):
    yield check_n_features_in_after_fitting
    yield check_pandas_column_name_consistency
=======
>>>>>>> fed914f0


def _yield_checks(estimator):
    name = estimator.__class__.__name__
    tags = get_tags(estimator)

    yield check_estimators_dtypes
    if has_fit_parameter(estimator, "sample_weight"):
        yield check_sample_weights_pandas_series
        yield check_sample_weights_not_an_array
        yield check_sample_weights_list
        if not tags.input_tags.pairwise:
            # We skip pairwise because the data is not pairwise
            yield check_sample_weights_shape
            yield check_sample_weights_not_overwritten
            yield partial(check_sample_weights_invariance, kind="ones")
            yield partial(check_sample_weights_invariance, kind="zeros")
    yield check_estimators_fit_returns_self
    yield partial(check_estimators_fit_returns_self, readonly_memmap=True)

    # Check that all estimator yield informative messages when
    # trained on empty datasets
    if not tags.no_validation:
        yield check_complex_data
        yield check_dtype_object
        yield check_estimators_empty_data_messages

    if name not in CROSS_DECOMPOSITION:
        # cross-decomposition's "transform" returns X and Y
        yield check_pipeline_consistency

    if not tags.input_tags.allow_nan and not tags.no_validation:
        # Test that all estimators check their input for NaN's and infs
        yield check_estimators_nan_inf

    if tags.input_tags.pairwise:
        # Check that pairwise estimator throws error on non-square input
        yield check_nonsquare_error

    if hasattr(estimator, "sparsify"):
        yield check_sparsify_coefficients

    yield check_estimator_sparse_array
    yield check_estimator_sparse_matrix

    # Test that estimators can be pickled, and once pickled
    # give the same answer as before.
    yield check_estimators_pickle
    yield partial(check_estimators_pickle, readonly_memmap=True)

    yield check_estimator_get_tags_default_keys
    yield check_estimator_tags_renamed

    if tags.array_api_support:
        for check in _yield_array_api_checks(estimator):
            yield check


def _yield_classifier_checks(classifier):
    tags = get_tags(classifier)

    # test classifiers can handle non-array data and pandas objects
    yield check_classifier_data_not_an_array
    # test classifiers trained on a single label always return this label
    yield check_classifiers_one_label
    yield check_classifiers_one_label_sample_weights
    yield check_classifiers_classes
    yield check_estimators_partial_fit_n_features
    if tags.target_tags.multi_output:
        yield check_classifier_multioutput
    # basic consistency testing
    yield check_classifiers_train
    yield partial(check_classifiers_train, readonly_memmap=True)
    yield partial(check_classifiers_train, readonly_memmap=True, X_dtype="float32")
    yield check_classifiers_regression_target
    if tags.classifier_tags.multi_label:
        yield check_classifiers_multilabel_representation_invariance
        yield check_classifiers_multilabel_output_format_predict
        yield check_classifiers_multilabel_output_format_predict_proba
        yield check_classifiers_multilabel_output_format_decision_function
    if not tags.no_validation:
        yield check_supervised_y_no_nan
        if tags.target_tags.single_output:
            yield check_supervised_y_2d
    if tags.requires_fit:
        yield check_estimators_unfitted
    if "class_weight" in classifier.get_params().keys():
        yield check_class_weight_classifiers

    yield check_non_transformer_estimators_n_iter
    # test if predict_proba is a monotonic transformation of decision_function
    yield check_decision_proba_consistency

    if isinstance(classifier, LinearClassifierMixin):
        if "class_weight" in classifier.get_params().keys():
            yield check_class_weight_balanced_linear_classifier
    if (
        isinstance(classifier, LinearClassifierMixin)
        and "class_weight" in classifier.get_params().keys()
    ):
        yield check_class_weight_balanced_linear_classifier


@ignore_warnings(category=FutureWarning)
def check_supervised_y_no_nan(name, estimator_orig):
    # Checks that the Estimator targets are not NaN.
    estimator = clone(estimator_orig)
    rng = np.random.RandomState(888)
    X = rng.standard_normal(size=(10, 5))

    for value in [np.nan, np.inf]:
        y = np.full(10, value)
        y = _enforce_estimator_tags_y(estimator, y)

        module_name = estimator.__module__
        if module_name.startswith("sklearn.") and not (
            "test_" in module_name or module_name.endswith("_testing")
        ):
            # In scikit-learn we want the error message to mention the input
            # name and be specific about the kind of unexpected value.
            if np.isinf(value):
                match = (
                    r"Input (y|Y) contains infinity or a value too large for"
                    r" dtype\('float64'\)."
                )
            else:
                match = r"Input (y|Y) contains NaN."
        else:
            # Do not impose a particular error message to third-party libraries.
            match = None
        err_msg = (
            f"Estimator {name} should have raised error on fitting array y with inf"
            " value."
        )
        with raises(ValueError, match=match, err_msg=err_msg):
            estimator.fit(X, y)


def _yield_regressor_checks(regressor):
    tags = get_tags(regressor)
    # TODO: test with intercept
    # TODO: test with multiple responses
    # basic testing
    yield check_regressors_train
    yield partial(check_regressors_train, readonly_memmap=True)
    yield partial(check_regressors_train, readonly_memmap=True, X_dtype="float32")
    yield check_regressor_data_not_an_array
    yield check_estimators_partial_fit_n_features
    if tags.target_tags.multi_output:
        yield check_regressor_multioutput
    yield check_regressors_no_decision_function
    if not tags.no_validation and tags.target_tags.single_output:
        yield check_supervised_y_2d
    yield check_supervised_y_no_nan
    name = regressor.__class__.__name__
    if name != "CCA":
        # check that the regressor handles int input
        yield check_regressors_int
    if tags.requires_fit:
        yield check_estimators_unfitted
    yield check_non_transformer_estimators_n_iter


def _yield_transformer_checks(transformer):
    tags = get_tags(transformer)
    # All transformers should either deal with sparse data or raise an
    # exception with type TypeError and an intelligible error message
    if not tags.no_validation:
        yield check_transformer_data_not_an_array
    # these don't actually fit the data, so don't raise errors
    yield check_transformer_general
    if tags.transformer_tags.preserves_dtype:
        yield check_transformer_preserve_dtypes
    yield partial(check_transformer_general, readonly_memmap=True)
    if get_tags(transformer).requires_fit:
        yield check_transformers_unfitted
    else:
        yield check_transformers_unfitted_stateless
    # Dependent on external solvers and hence accessing the iter
    # param is non-trivial.
    external_solver = [
        "Isomap",
        "KernelPCA",
        "LocallyLinearEmbedding",
        "RandomizedLasso",
        "LogisticRegressionCV",
        "BisectingKMeans",
    ]

    name = transformer.__class__.__name__
    if name not in external_solver:
        yield check_transformer_n_iter


def _yield_clustering_checks(clusterer):
    yield check_clusterer_compute_labels_predict
    name = clusterer.__class__.__name__
    if name not in ("WardAgglomeration", "FeatureAgglomeration"):
        # this is clustering on the features
        # let's not test that here.
        yield check_clustering
        yield partial(check_clustering, readonly_memmap=True)
        yield check_estimators_partial_fit_n_features
    if not hasattr(clusterer, "transform"):
        yield check_non_transformer_estimators_n_iter


def _yield_outliers_checks(estimator):
    # checks for the contamination parameter
    if hasattr(estimator, "contamination"):
        yield check_outlier_contamination

    # checks for outlier detectors that have a fit_predict method
    if hasattr(estimator, "fit_predict"):
        yield check_outliers_fit_predict

    # checks for estimators that can be used on a test set
    if hasattr(estimator, "predict"):
        yield check_outliers_train
        yield partial(check_outliers_train, readonly_memmap=True)
        # test outlier detectors can handle non-array data
        yield check_classifier_data_not_an_array
        # test if NotFittedError is raised
        if get_tags(estimator).requires_fit:
            yield check_estimators_unfitted
    yield check_non_transformer_estimators_n_iter


def _yield_array_api_checks(estimator):
    for (
        array_namespace,
        device,
        dtype_name,
    ) in yield_namespace_device_dtype_combinations():
        yield partial(
            check_array_api_input,
            array_namespace=array_namespace,
            dtype_name=dtype_name,
            device=device,
        )


<<<<<<< HEAD
def _yield_all_checks(estimator, dataframe: bool, legacy: bool):
=======
def _yield_all_checks(estimator, legacy: bool):
>>>>>>> fed914f0
    name = estimator.__class__.__name__
    tags = get_tags(estimator)
    if not tags.input_tags.two_d_array:
        warnings.warn(
            "Can't test estimator {} which requires input  of type {}".format(
                name, tags.input_tags
            ),
            SkipTestWarning,
        )
        return
    if tags._skip_test:
        warnings.warn(
            "Explicit SKIP via _skip_test tag for estimator {}.".format(name),
            SkipTestWarning,
        )
        return

    for check in _yield_api_checks(estimator):
        yield check

<<<<<<< HEAD
    if dataframe:
        for check in _yield_dataframe_checks(estimator):
            yield check

    if not legacy:
        return
=======
    if not legacy:
        return  # pragma: no cover
>>>>>>> fed914f0

    for check in _yield_checks(estimator):
        yield check
    if is_classifier(estimator):
        for check in _yield_classifier_checks(estimator):
            yield check
    if is_regressor(estimator):
        for check in _yield_regressor_checks(estimator):
            yield check
    if hasattr(estimator, "transform"):
        for check in _yield_transformer_checks(estimator):
            yield check
    if isinstance(estimator, ClusterMixin):
        for check in _yield_clustering_checks(estimator):
            yield check
    if is_outlier_detector(estimator):
        for check in _yield_outliers_checks(estimator):
            yield check
    yield check_parameters_default_constructible
    if not tags.non_deterministic:
        yield check_methods_sample_order_invariance
        yield check_methods_subset_invariance
    yield check_fit2d_1sample
    yield check_fit2d_1feature
    yield check_get_params_invariance
    yield check_set_params
    yield check_dict_unchanged
    yield check_dont_overwrite_parameters
    yield check_fit_idempotent
    yield check_fit_check_is_fitted
    if not tags.no_validation:
        yield check_n_features_in
        yield check_fit1d
        yield check_fit2d_predict1d
        if tags.target_tags.required:
            yield check_requires_y_none
    if tags.input_tags.positive_only:
        yield check_fit_non_negative


def _maybe_mark_xfail(estimator, check, pytest):
    # Mark (estimator, check) pairs as XFAIL if needed (see conditions in
    # _should_be_skipped_or_marked())
    # This is similar to _maybe_skip(), but this one is used by
    # @parametrize_with_checks() instead of check_estimator()

    should_be_marked, reason = _should_be_skipped_or_marked(estimator, check)
    if not should_be_marked:
        return estimator, check
    else:
        return pytest.param(estimator, check, marks=pytest.mark.xfail(reason=reason))


def _maybe_skip(estimator, check):
    # Wrap a check so that it's skipped if needed (see conditions in
    # _should_be_skipped_or_marked())
    # This is similar to _maybe_mark_xfail(), but this one is used by
    # check_estimator() instead of @parametrize_with_checks which requires
    # pytest
    should_be_skipped, reason = _should_be_skipped_or_marked(estimator, check)
    if not should_be_skipped:
        return check

    check_name = check.func.__name__ if isinstance(check, partial) else check.__name__

    @wraps(check)
    def wrapped(*args, **kwargs):
        raise SkipTest(
            f"Skipping {check_name} for {estimator.__class__.__name__}: {reason}"
        )

    return wrapped


def _should_be_skipped_or_marked(estimator, check):
    # Return whether a check should be skipped (when using check_estimator())
    # or marked as XFAIL (when using @parametrize_with_checks()), along with a
    # reason.
    # Currently, a check should be skipped or marked if
    # the check is in the _xfail_checks tag of the estimator

    check_name = check.func.__name__ if isinstance(check, partial) else check.__name__

    xfail_checks = get_tags(estimator)._xfail_checks or {}
    if check_name in xfail_checks:
        return True, xfail_checks[check_name]

    return False, "placeholder reason that will never be used"


<<<<<<< HEAD
def parametrize_with_checks(estimators, *, dataframe: bool = True, legacy: bool = True):
=======
def parametrize_with_checks(estimators, *, legacy=True):
>>>>>>> fed914f0
    """Pytest specific decorator for parametrizing estimator checks.

    Checks are categorised into the following groups:

<<<<<<< HEAD
        - API checks: a set of checks to ensure API compatibility with scikit-learn
        - legacy: a set of checks which gradually will be grouped into other categories
=======
        - API checks: a set of checks to ensure API compatibility with scikit-learn.
          Refer to https://scikit-learn.org/dev/developers/develop.html a requirement of
          scikit-learn estimators.
        - legacy: a set of checks which gradually will be grouped into other categories.
>>>>>>> fed914f0

    The `id` of each check is set to be a pprint version of the estimator
    and the name of the check with its keyword arguments.
    This allows to use `pytest -k` to specify which tests to run::

        pytest test_check_estimators.py -k check_estimators_fit_returns_self

    Parameters
    ----------
    estimators : list of estimators instances
        Estimators to generated checks for.

        .. versionchanged:: 0.24
           Passing a class was deprecated in version 0.23, and support for
           classes was removed in 0.24. Pass an instance instead.

        .. versionadded:: 0.24

<<<<<<< HEAD
    dataframe : bool (default=True)
        Whether to included checks related to inspecting feature counts and feature
        names. Theese checks might include `polars` or `pandas` to be installed, and are
        automatically skipped if otherwise.

        .. versionadded:: 1.6

    legacy : bool (default=True)
        Whether to include legacy checks.
=======
    legacy : bool, default=True
        Whether to include legacy checks. Over time we remove checks from this category
        and move them into their specific category.
>>>>>>> fed914f0

        .. versionadded:: 1.6

    Returns
    -------
    decorator : `pytest.mark.parametrize`

    See Also
    --------
    check_estimator : Check if estimator adheres to scikit-learn conventions.

    Examples
    --------
    >>> from sklearn.utils.estimator_checks import parametrize_with_checks
    >>> from sklearn.linear_model import LogisticRegression
    >>> from sklearn.tree import DecisionTreeRegressor

    >>> @parametrize_with_checks([LogisticRegression(),
    ...                           DecisionTreeRegressor()])
    ... def test_sklearn_compatible_estimator(estimator, check):
    ...     check(estimator)

    """
    import pytest

    if any(isinstance(est, type) for est in estimators):
        msg = (
            "Passing a class was deprecated in version 0.23 "
            "and isn't supported anymore from 0.24."
            "Please pass an instance instead."
        )
        raise TypeError(msg)

    def checks_generator():
        for estimator in estimators:
            name = type(estimator).__name__
<<<<<<< HEAD
            for check in _yield_all_checks(
                estimator, dataframe=dataframe, legacy=legacy
            ):
=======
            for check in _yield_all_checks(estimator, legacy=legacy):
>>>>>>> fed914f0
                check = partial(check, name)
                yield _maybe_mark_xfail(estimator, check, pytest)

    return pytest.mark.parametrize(
        "estimator, check", checks_generator(), ids=_get_check_estimator_ids
    )


<<<<<<< HEAD
def check_estimator(
    estimator=None, generate_only=False, *, dataframe: bool = True, legacy: bool = True
):
=======
def check_estimator(estimator=None, generate_only=False, *, legacy=True):
>>>>>>> fed914f0
    """Check if estimator adheres to scikit-learn conventions.

    This function will run an extensive test-suite for input validation,
    shapes, etc, making sure that the estimator complies with `scikit-learn`
    conventions as detailed in :ref:`rolling_your_own_estimator`.
    Additional tests for classifiers, regressors, clustering or transformers
    will be run if the Estimator class inherits from the corresponding mixin
    from sklearn.base.

    Setting `generate_only=True` returns a generator that yields (estimator,
    check) tuples where the check can be called independently from each
    other, i.e. `check(estimator)`. This allows all checks to be run
    independently and report the checks that are failing.

    scikit-learn provides a pytest specific decorator,
    :func:`~sklearn.utils.estimator_checks.parametrize_with_checks`, making it
    easier to test multiple estimators.

    Checks are categorised into the following groups:

<<<<<<< HEAD
        - API checks: a set of checks to ensure API compatibility with scikit-learn
        - legacy: a set of checks which gradually will be grouped into other categories
=======
        - API checks: a set of checks to ensure API compatibility with scikit-learn.
          Refer to https://scikit-learn.org/dev/developers/develop.html a requirement of
          scikit-learn estimators.
        - legacy: a set of checks which gradually will be grouped into other categories.
>>>>>>> fed914f0

    Parameters
    ----------
    estimator : estimator object
        Estimator instance to check.

        .. versionadded:: 1.1
           Passing a class was deprecated in version 0.23, and support for
           classes was removed in 0.24.

    generate_only : bool, default=False
        When `False`, checks are evaluated when `check_estimator` is called.
        When `True`, `check_estimator` returns a generator that yields
        (estimator, check) tuples. The check is run by calling
        `check(estimator)`.

        .. versionadded:: 0.22

<<<<<<< HEAD
    dataframe : bool (default=True)
        Whether to included checks related to inspecting feature counts and feature
        names. Theese checks might include `polars` or `pandas` to be installed, and are
        automatically skipped if otherwise.

        .. versionadded:: 1.6

    legacy : bool (default=True)
        Whether to include legacy checks.
=======
    legacy : bool, default=True
        Whether to include legacy checks. Over time we remove checks from this category
        and move them into their specific category.
>>>>>>> fed914f0

        .. versionadded:: 1.6

    Returns
    -------
    checks_generator : generator
        Generator that yields (estimator, check) tuples. Returned when
        `generate_only=True`.

    See Also
    --------
    parametrize_with_checks : Pytest specific decorator for parametrizing estimator
        checks.

    Examples
    --------
    >>> from sklearn.utils.estimator_checks import check_estimator
    >>> from sklearn.linear_model import LogisticRegression
    >>> check_estimator(LogisticRegression(), generate_only=True)
    <generator object ...>
    """
    if isinstance(estimator, type):
        msg = (
            "Passing a class was deprecated in version 0.23 "
            "and isn't supported anymore from 0.24."
            "Please pass an instance instead."
        )
        raise TypeError(msg)

    name = type(estimator).__name__

    def checks_generator():
<<<<<<< HEAD
        for check in _yield_all_checks(estimator, dataframe=dataframe, legacy=legacy):
=======
        for check in _yield_all_checks(estimator, legacy=legacy):
>>>>>>> fed914f0
            check = _maybe_skip(estimator, check)
            yield estimator, partial(check, name)

    if generate_only:
        return checks_generator()

    for estimator, check in checks_generator():
        try:
            check(estimator)
        except SkipTest as exception:
            # SkipTest is thrown when pandas can't be imported, or by checks
            # that are in the xfail_checks tag
            warnings.warn(str(exception), SkipTestWarning)


def _regression_dataset():
    global REGRESSION_DATASET
    if REGRESSION_DATASET is None:
        X, y = make_regression(
            n_samples=200,
            n_features=10,
            n_informative=1,
            bias=5.0,
            noise=20,
            random_state=42,
        )
        X = StandardScaler().fit_transform(X)
        REGRESSION_DATASET = X, y
    return REGRESSION_DATASET


class _NotAnArray:
    """An object that is convertible to an array.

    Parameters
    ----------
    data : array-like
        The data.
    """

    def __init__(self, data):
        self.data = np.asarray(data)

    def __array__(self, dtype=None, copy=None):
        return self.data

    def __array_function__(self, func, types, args, kwargs):
        if func.__name__ == "may_share_memory":
            return True
        raise TypeError("Don't want to call array_function {}!".format(func.__name__))


def _is_pairwise_metric(estimator):
    """Returns True if estimator accepts pairwise metric.

    Parameters
    ----------
    estimator : object
        Estimator object to test.

    Returns
    -------
    out : bool
        True if _pairwise is set to True and False otherwise.
    """
    metric = getattr(estimator, "metric", None)

    return bool(metric == "precomputed")


def _generate_sparse_data(X_csr):
    """Generate sparse matrices or arrays with {32,64}bit indices of diverse format.

    Parameters
    ----------
    X_csr: scipy.sparse.csr_matrix or scipy.sparse.csr_array
        Input in CSR format.

    Returns
    -------
    out: iter(Matrices) or iter(Arrays)
        In format['dok', 'lil', 'dia', 'bsr', 'csr', 'csc', 'coo',
        'coo_64', 'csc_64', 'csr_64']
    """

    assert X_csr.format == "csr"
    yield "csr", X_csr.copy()
    for sparse_format in ["dok", "lil", "dia", "bsr", "csc", "coo"]:
        yield sparse_format, X_csr.asformat(sparse_format)

    # Generate large indices matrix only if its supported by scipy
    X_coo = X_csr.asformat("coo")
    X_coo.row = X_coo.row.astype("int64")
    X_coo.col = X_coo.col.astype("int64")
    yield "coo_64", X_coo

    for sparse_format in ["csc", "csr"]:
        X = X_csr.asformat(sparse_format)
        X.indices = X.indices.astype("int64")
        X.indptr = X.indptr.astype("int64")
        yield sparse_format + "_64", X


def check_array_api_input(
    name,
    estimator_orig,
    array_namespace,
    device=None,
    dtype_name="float64",
    check_values=False,
):
    """Check that the estimator can work consistently with the Array API

    By default, this just checks that the types and shapes of the arrays are
    consistent with calling the same estimator with numpy arrays.

    When check_values is True, it also checks that calling the estimator on the
    array_api Array gives the same results as ndarrays.
    """
    xp = _array_api_for_tests(array_namespace, device)

    X, y = make_classification(random_state=42)
    X = X.astype(dtype_name, copy=False)

    X = _enforce_estimator_tags_X(estimator_orig, X)
    y = _enforce_estimator_tags_y(estimator_orig, y)

    est = clone(estimator_orig)

    X_xp = xp.asarray(X, device=device)
    y_xp = xp.asarray(y, device=device)

    est.fit(X, y)

    array_attributes = {
        key: value for key, value in vars(est).items() if isinstance(value, np.ndarray)
    }

    est_xp = clone(est)
    with config_context(array_api_dispatch=True):
        est_xp.fit(X_xp, y_xp)
        input_ns = get_namespace(X_xp)[0].__name__

    # Fitted attributes which are arrays must have the same
    # namespace as the one of the training data.
    for key, attribute in array_attributes.items():
        est_xp_param = getattr(est_xp, key)
        with config_context(array_api_dispatch=True):
            attribute_ns = get_namespace(est_xp_param)[0].__name__
        assert attribute_ns == input_ns, (
            f"'{key}' attribute is in wrong namespace, expected {input_ns} "
            f"got {attribute_ns}"
        )

        assert array_device(est_xp_param) == array_device(X_xp)

        est_xp_param_np = _convert_to_numpy(est_xp_param, xp=xp)
        if check_values:
            assert_allclose(
                attribute,
                est_xp_param_np,
                err_msg=f"{key} not the same",
                atol=_atol_for_type(X.dtype),
            )
        else:
            assert attribute.shape == est_xp_param_np.shape
            assert attribute.dtype == est_xp_param_np.dtype

    # Check estimator methods, if supported, give the same results
    methods = (
        "score",
        "score_samples",
        "decision_function",
        "predict",
        "predict_log_proba",
        "predict_proba",
        "transform",
    )

    for method_name in methods:
        method = getattr(est, method_name, None)
        if method is None:
            continue

        if method_name == "score":
            result = method(X, y)
            with config_context(array_api_dispatch=True):
                result_xp = getattr(est_xp, method_name)(X_xp, y_xp)
            # score typically returns a Python float
            assert isinstance(result, float)
            assert isinstance(result_xp, float)
            if check_values:
                assert abs(result - result_xp) < _atol_for_type(X.dtype)
            continue
        else:
            result = method(X)
            with config_context(array_api_dispatch=True):
                result_xp = getattr(est_xp, method_name)(X_xp)

        with config_context(array_api_dispatch=True):
            result_ns = get_namespace(result_xp)[0].__name__
        assert result_ns == input_ns, (
            f"'{method}' output is in wrong namespace, expected {input_ns}, "
            f"got {result_ns}."
        )

        assert array_device(result_xp) == array_device(X_xp)
        result_xp_np = _convert_to_numpy(result_xp, xp=xp)

        if check_values:
            assert_allclose(
                result,
                result_xp_np,
                err_msg=f"{method} did not the return the same result",
                atol=_atol_for_type(X.dtype),
            )
        else:
            if hasattr(result, "shape"):
                assert result.shape == result_xp_np.shape
                assert result.dtype == result_xp_np.dtype

        if method_name == "transform" and hasattr(est, "inverse_transform"):
            inverse_result = est.inverse_transform(result)
            with config_context(array_api_dispatch=True):
                invese_result_xp = est_xp.inverse_transform(result_xp)
                inverse_result_ns = get_namespace(invese_result_xp)[0].__name__
            assert inverse_result_ns == input_ns, (
                "'inverse_transform' output is in wrong namespace, expected"
                f" {input_ns}, got {inverse_result_ns}."
            )

            assert array_device(invese_result_xp) == array_device(X_xp)

            invese_result_xp_np = _convert_to_numpy(invese_result_xp, xp=xp)
            if check_values:
                assert_allclose(
                    inverse_result,
                    invese_result_xp_np,
                    err_msg="inverse_transform did not the return the same result",
                    atol=_atol_for_type(X.dtype),
                )
            else:
                assert inverse_result.shape == invese_result_xp_np.shape
                assert inverse_result.dtype == invese_result_xp_np.dtype


def check_array_api_input_and_values(
    name,
    estimator_orig,
    array_namespace,
    device=None,
    dtype_name="float64",
):
    return check_array_api_input(
        name,
        estimator_orig,
        array_namespace=array_namespace,
        device=device,
        dtype_name=dtype_name,
        check_values=True,
    )


def _check_estimator_sparse_container(name, estimator_orig, sparse_type):
    rng = np.random.RandomState(0)
    X = rng.uniform(size=(40, 3))
    X[X < 0.6] = 0
    X = _enforce_estimator_tags_X(estimator_orig, X)
    y = (4 * rng.uniform(size=X.shape[0])).astype(np.int32)
    # catch deprecation warnings
    with ignore_warnings(category=FutureWarning):
        estimator = clone(estimator_orig)
    y = _enforce_estimator_tags_y(estimator, y)
    tags = get_tags(estimator_orig)
    for matrix_format, X in _generate_sparse_data(sparse_type(X)):
        # catch deprecation warnings
        with ignore_warnings(category=FutureWarning):
            estimator = clone(estimator_orig)
            if name in ["Scaler", "StandardScaler"]:
                estimator.set_params(with_mean=False)
        # fit and predict
        if "64" in matrix_format:
            err_msg = (
                f"Estimator {name} doesn't seem to support {matrix_format} "
                "matrix, and is not failing gracefully, e.g. by using "
                "check_array(X, accept_large_sparse=False)."
            )
        else:
            err_msg = (
                f"Estimator {name} doesn't seem to fail gracefully on sparse "
                "data: error message should state explicitly that sparse "
                "input is not supported if this is not the case, e.g. by using "
                "check_array(X, accept_sparse=False)."
            )
        with raises(
            (TypeError, ValueError),
            match=["sparse", "Sparse"],
            may_pass=True,
            err_msg=err_msg,
        ):
            with ignore_warnings(category=FutureWarning):
                estimator.fit(X, y)
            if hasattr(estimator, "predict"):
                pred = estimator.predict(X)
                if tags.target_tags.multi_output and not tags.target_tags.single_output:
                    assert pred.shape == (X.shape[0], 1)
                else:
                    assert pred.shape == (X.shape[0],)
            if hasattr(estimator, "predict_proba"):
                probs = estimator.predict_proba(X)
                if not tags.classifier_tags.multi_class:
                    expected_probs_shape = (X.shape[0], 2)
                else:
                    expected_probs_shape = (X.shape[0], 4)
                assert probs.shape == expected_probs_shape


def check_estimator_sparse_matrix(name, estimator_orig):
    _check_estimator_sparse_container(name, estimator_orig, sparse.csr_matrix)


def check_estimator_sparse_array(name, estimator_orig):
    if SPARSE_ARRAY_PRESENT:
        _check_estimator_sparse_container(name, estimator_orig, sparse.csr_array)


@ignore_warnings(category=FutureWarning)
def check_sample_weights_pandas_series(name, estimator_orig):
    # check that estimators will accept a 'sample_weight' parameter of
    # type pandas.Series in the 'fit' function.
    estimator = clone(estimator_orig)
    try:
        import pandas as pd

        X = np.array(
            [
                [1, 1],
                [1, 2],
                [1, 3],
                [1, 4],
                [2, 1],
                [2, 2],
                [2, 3],
                [2, 4],
                [3, 1],
                [3, 2],
                [3, 3],
                [3, 4],
            ]
        )
        X = pd.DataFrame(_enforce_estimator_tags_X(estimator_orig, X), copy=False)
        y = pd.Series([1, 1, 1, 1, 2, 2, 2, 2, 1, 1, 2, 2])
        weights = pd.Series([1] * 12)
        if (
            not get_tags(estimator).target_tags.single_output
            and get_tags(estimator).target_tags.multi_output
        ):
            y = pd.DataFrame(y, copy=False)
        try:
            estimator.fit(X, y, sample_weight=weights)
        except ValueError:
            raise ValueError(
                "Estimator {0} raises error if "
                "'sample_weight' parameter is of "
                "type pandas.Series".format(name)
            )
    except ImportError:
        raise SkipTest(
            "pandas is not installed: not testing for "
            "input of type pandas.Series to class weight."
        )


@ignore_warnings(category=(FutureWarning))
def check_sample_weights_not_an_array(name, estimator_orig):
    # check that estimators will accept a 'sample_weight' parameter of
    # type _NotAnArray in the 'fit' function.
    estimator = clone(estimator_orig)
    X = np.array(
        [
            [1, 1],
            [1, 2],
            [1, 3],
            [1, 4],
            [2, 1],
            [2, 2],
            [2, 3],
            [2, 4],
            [3, 1],
            [3, 2],
            [3, 3],
            [3, 4],
        ]
    )
    X = _NotAnArray(_enforce_estimator_tags_X(estimator_orig, X))
    y = _NotAnArray([1, 1, 1, 1, 2, 2, 2, 2, 1, 1, 2, 2])
    weights = _NotAnArray([1] * 12)
    tags = get_tags(estimator)
    if not tags.target_tags.single_output and tags.target_tags.multi_output:
        y = _NotAnArray(y.data.reshape(-1, 1))
    estimator.fit(X, y, sample_weight=weights)


@ignore_warnings(category=(FutureWarning))
def check_sample_weights_list(name, estimator_orig):
    # check that estimators will accept a 'sample_weight' parameter of
    # type list in the 'fit' function.
    estimator = clone(estimator_orig)
    rnd = np.random.RandomState(0)
    n_samples = 30
    X = _enforce_estimator_tags_X(estimator_orig, rnd.uniform(size=(n_samples, 3)))
    y = np.arange(n_samples) % 3
    y = _enforce_estimator_tags_y(estimator, y)
    sample_weight = [3] * n_samples
    # Test that estimators don't raise any exception
    estimator.fit(X, y, sample_weight=sample_weight)


@ignore_warnings(category=FutureWarning)
def check_sample_weights_shape(name, estimator_orig):
    # check that estimators raise an error if sample_weight
    # shape mismatches the input
    estimator = clone(estimator_orig)
    X = np.array(
        [
            [1, 3],
            [1, 3],
            [1, 3],
            [1, 3],
            [2, 1],
            [2, 1],
            [2, 1],
            [2, 1],
            [3, 3],
            [3, 3],
            [3, 3],
            [3, 3],
            [4, 1],
            [4, 1],
            [4, 1],
            [4, 1],
        ]
    )
    y = np.array([1, 1, 1, 1, 2, 2, 2, 2, 1, 1, 1, 1, 2, 2, 2, 2])
    y = _enforce_estimator_tags_y(estimator, y)

    estimator.fit(X, y, sample_weight=np.ones(len(y)))

    with raises(ValueError):
        estimator.fit(X, y, sample_weight=np.ones(2 * len(y)))

    with raises(ValueError):
        estimator.fit(X, y, sample_weight=np.ones((len(y), 2)))


@ignore_warnings(category=FutureWarning)
def check_sample_weights_invariance(name, estimator_orig, kind="ones"):
    # For kind="ones" check that the estimators yield same results for
    # unit weights and no weights
    # For kind="zeros" check that setting sample_weight to 0 is equivalent
    # to removing corresponding samples.
    estimator1 = clone(estimator_orig)
    estimator2 = clone(estimator_orig)
    set_random_state(estimator1, random_state=0)
    set_random_state(estimator2, random_state=0)

    X1 = np.array(
        [
            [1, 3],
            [1, 3],
            [1, 3],
            [1, 3],
            [2, 1],
            [2, 1],
            [2, 1],
            [2, 1],
            [3, 3],
            [3, 3],
            [3, 3],
            [3, 3],
            [4, 1],
            [4, 1],
            [4, 1],
            [4, 1],
        ],
        dtype=np.float64,
    )
    y1 = np.array([1, 1, 1, 1, 2, 2, 2, 2, 1, 1, 1, 1, 2, 2, 2, 2], dtype=int)

    if kind == "ones":
        X2 = X1
        y2 = y1
        sw2 = np.ones(shape=len(y1))
        err_msg = (
            f"For {name} sample_weight=None is not equivalent to sample_weight=ones"
        )
    elif kind == "zeros":
        # Construct a dataset that is very different to (X, y) if weights
        # are disregarded, but identical to (X, y) given weights.
        X2 = np.vstack([X1, X1 + 1])
        y2 = np.hstack([y1, 3 - y1])
        sw2 = np.ones(shape=len(y1) * 2)
        sw2[len(y1) :] = 0
        X2, y2, sw2 = shuffle(X2, y2, sw2, random_state=0)

        err_msg = (
            f"For {name}, a zero sample_weight is not equivalent to removing the sample"
        )
    else:  # pragma: no cover
        raise ValueError

    y1 = _enforce_estimator_tags_y(estimator1, y1)
    y2 = _enforce_estimator_tags_y(estimator2, y2)

    estimator1.fit(X1, y=y1, sample_weight=None)
    estimator2.fit(X2, y=y2, sample_weight=sw2)

    for method in ["predict", "predict_proba", "decision_function", "transform"]:
        if hasattr(estimator_orig, method):
            X_pred1 = getattr(estimator1, method)(X1)
            X_pred2 = getattr(estimator2, method)(X1)
            assert_allclose_dense_sparse(X_pred1, X_pred2, err_msg=err_msg)


def check_sample_weights_not_overwritten(name, estimator_orig):
    # check that estimators don't override the passed sample_weight parameter
    estimator = clone(estimator_orig)
    set_random_state(estimator, random_state=0)

    X = np.array(
        [
            [1, 3],
            [1, 3],
            [1, 3],
            [1, 3],
            [2, 1],
            [2, 1],
            [2, 1],
            [2, 1],
            [3, 3],
            [3, 3],
            [3, 3],
            [3, 3],
            [4, 1],
            [4, 1],
            [4, 1],
            [4, 1],
        ],
        dtype=np.float64,
    )
    y = np.array([1, 1, 1, 1, 2, 2, 2, 2, 1, 1, 1, 1, 2, 2, 2, 2], dtype=int)
    y = _enforce_estimator_tags_y(estimator, y)

    sample_weight_original = np.ones(y.shape[0])
    sample_weight_original[0] = 10.0

    sample_weight_fit = sample_weight_original.copy()

    estimator.fit(X, y, sample_weight=sample_weight_fit)

    err_msg = f"{name} overwrote the original `sample_weight` given during fit"
    assert_allclose(sample_weight_fit, sample_weight_original, err_msg=err_msg)


@ignore_warnings(category=(FutureWarning, UserWarning))
def check_dtype_object(name, estimator_orig):
    # check that estimators treat dtype object as numeric if possible
    rng = np.random.RandomState(0)
    X = _enforce_estimator_tags_X(estimator_orig, rng.uniform(size=(40, 10)))
    X = X.astype(object)
    tags = get_tags(estimator_orig)
    y = (X[:, 0] * 4).astype(int)
    estimator = clone(estimator_orig)
    y = _enforce_estimator_tags_y(estimator, y)

    estimator.fit(X, y)
    if hasattr(estimator, "predict"):
        estimator.predict(X)

    if hasattr(estimator, "transform"):
        estimator.transform(X)

    with raises(Exception, match="Unknown label type", may_pass=True):
        estimator.fit(X, y.astype(object))

    if not tags.input_tags.string:
        X[0, 0] = {"foo": "bar"}
        # This error is raised by:
        # - `np.asarray` in `check_array`
        # - `_unique_python` for encoders
        msg = "argument must be .* string.* number"
        with raises(TypeError, match=msg):
            estimator.fit(X, y)
    else:
        # Estimators supporting string will not call np.asarray to convert the
        # data to numeric and therefore, the error will not be raised.
        # Checking for each element dtype in the input array will be costly.
        # Refer to #11401 for full discussion.
        estimator.fit(X, y)


def check_complex_data(name, estimator_orig):
    rng = np.random.RandomState(42)
    # check that estimators raise an exception on providing complex data
    X = rng.uniform(size=10) + 1j * rng.uniform(size=10)
    X = X.reshape(-1, 1)

    # Something both valid for classification and regression
    y = rng.randint(low=0, high=2, size=10) + 1j
    estimator = clone(estimator_orig)
    set_random_state(estimator, random_state=0)
    with raises(ValueError, match="Complex data not supported"):
        estimator.fit(X, y)


@ignore_warnings
def check_dict_unchanged(name, estimator_orig):
    # this estimator raises
    # ValueError: Found array with 0 feature(s) (shape=(23, 0))
    # while a minimum of 1 is required.
    # error
    if name in ["SpectralCoclustering"]:
        return
    rnd = np.random.RandomState(0)
    if name in ["RANSACRegressor"]:
        X = 3 * rnd.uniform(size=(20, 3))
    else:
        X = 2 * rnd.uniform(size=(20, 3))

    X = _enforce_estimator_tags_X(estimator_orig, X)

    y = X[:, 0].astype(int)
    estimator = clone(estimator_orig)
    y = _enforce_estimator_tags_y(estimator, y)
    if hasattr(estimator, "n_components"):
        estimator.n_components = 1

    if hasattr(estimator, "n_clusters"):
        estimator.n_clusters = 1

    if hasattr(estimator, "n_best"):
        estimator.n_best = 1

    set_random_state(estimator, 1)

    estimator.fit(X, y)
    for method in ["predict", "transform", "decision_function", "predict_proba"]:
        if hasattr(estimator, method):
            dict_before = estimator.__dict__.copy()
            getattr(estimator, method)(X)
            assert estimator.__dict__ == dict_before, (
                "Estimator changes __dict__ during %s" % method
            )


def _is_public_parameter(attr):
    return not (attr.startswith("_") or attr.endswith("_"))


@ignore_warnings(category=FutureWarning)
def check_dont_overwrite_parameters(name, estimator_orig):
    # check that fit method only changes or sets private attributes
    if hasattr(estimator_orig.__init__, "deprecated_original"):
        # to not check deprecated classes
        return
    estimator = clone(estimator_orig)
    rnd = np.random.RandomState(0)
    X = 3 * rnd.uniform(size=(20, 3))
    X = _enforce_estimator_tags_X(estimator_orig, X)
    y = X[:, 0].astype(int)
    y = _enforce_estimator_tags_y(estimator, y)

    if hasattr(estimator, "n_components"):
        estimator.n_components = 1
    if hasattr(estimator, "n_clusters"):
        estimator.n_clusters = 1

    set_random_state(estimator, 1)
    dict_before_fit = estimator.__dict__.copy()
    estimator.fit(X, y)

    dict_after_fit = estimator.__dict__

    public_keys_after_fit = [
        key for key in dict_after_fit.keys() if _is_public_parameter(key)
    ]

    attrs_added_by_fit = [
        key for key in public_keys_after_fit if key not in dict_before_fit.keys()
    ]

    # check that fit doesn't add any public attribute
    assert not attrs_added_by_fit, (
        "Estimator adds public attribute(s) during"
        " the fit method."
        " Estimators are only allowed to add private attributes"
        " either started with _ or ended"
        " with _ but %s added" % ", ".join(attrs_added_by_fit)
    )

    # check that fit doesn't change any public attribute
    attrs_changed_by_fit = [
        key
        for key in public_keys_after_fit
        if (dict_before_fit[key] is not dict_after_fit[key])
    ]

    assert not attrs_changed_by_fit, (
        "Estimator changes public attribute(s) during"
        " the fit method. Estimators are only allowed"
        " to change attributes started"
        " or ended with _, but"
        " %s changed" % ", ".join(attrs_changed_by_fit)
    )


@ignore_warnings(category=FutureWarning)
def check_fit2d_predict1d(name, estimator_orig):
    # check by fitting a 2d array and predicting with a 1d array
    rnd = np.random.RandomState(0)
    X = 3 * rnd.uniform(size=(20, 3))
    X = _enforce_estimator_tags_X(estimator_orig, X)
    y = X[:, 0].astype(int)
    estimator = clone(estimator_orig)
    y = _enforce_estimator_tags_y(estimator, y)

    if hasattr(estimator, "n_components"):
        estimator.n_components = 1
    if hasattr(estimator, "n_clusters"):
        estimator.n_clusters = 1

    set_random_state(estimator, 1)
    estimator.fit(X, y)

    for method in ["predict", "transform", "decision_function", "predict_proba"]:
        if hasattr(estimator, method):
            with raises(ValueError, match="Reshape your data"):
                getattr(estimator, method)(X[0])


def _apply_on_subsets(func, X):
    # apply function on the whole set and on mini batches
    result_full = func(X)
    n_features = X.shape[1]
    result_by_batch = [func(batch.reshape(1, n_features)) for batch in X]

    # func can output tuple (e.g. score_samples)
    if isinstance(result_full, tuple):
        result_full = result_full[0]
        result_by_batch = list(map(lambda x: x[0], result_by_batch))

    if sparse.issparse(result_full):
        result_full = result_full.toarray()
        result_by_batch = [x.toarray() for x in result_by_batch]

    return np.ravel(result_full), np.ravel(result_by_batch)


@ignore_warnings(category=FutureWarning)
def check_methods_subset_invariance(name, estimator_orig):
    # check that method gives invariant results if applied
    # on mini batches or the whole set
    rnd = np.random.RandomState(0)
    X = 3 * rnd.uniform(size=(20, 3))
    X = _enforce_estimator_tags_X(estimator_orig, X)
    y = X[:, 0].astype(int)
    estimator = clone(estimator_orig)
    y = _enforce_estimator_tags_y(estimator, y)

    if hasattr(estimator, "n_components"):
        estimator.n_components = 1
    if hasattr(estimator, "n_clusters"):
        estimator.n_clusters = 1

    set_random_state(estimator, 1)
    estimator.fit(X, y)

    for method in [
        "predict",
        "transform",
        "decision_function",
        "score_samples",
        "predict_proba",
    ]:
        msg = ("{method} of {name} is not invariant when applied to a subset.").format(
            method=method, name=name
        )

        if hasattr(estimator, method):
            result_full, result_by_batch = _apply_on_subsets(
                getattr(estimator, method), X
            )
            assert_allclose(result_full, result_by_batch, atol=1e-7, err_msg=msg)


@ignore_warnings(category=FutureWarning)
def check_methods_sample_order_invariance(name, estimator_orig):
    # check that method gives invariant results if applied
    # on a subset with different sample order
    rnd = np.random.RandomState(0)
    X = 3 * rnd.uniform(size=(20, 3))
    X = _enforce_estimator_tags_X(estimator_orig, X)
    y = X[:, 0].astype(np.int64)
    tags = get_tags(estimator_orig)
    if tags.classifier_tags is not None and not tags.classifier_tags.multi_class:
        y[y == 2] = 1
    estimator = clone(estimator_orig)
    y = _enforce_estimator_tags_y(estimator, y)

    if hasattr(estimator, "n_components"):
        estimator.n_components = 1
    if hasattr(estimator, "n_clusters"):
        estimator.n_clusters = 2

    set_random_state(estimator, 1)
    estimator.fit(X, y)

    idx = np.random.permutation(X.shape[0])

    for method in [
        "predict",
        "transform",
        "decision_function",
        "score_samples",
        "predict_proba",
    ]:
        msg = (
            "{method} of {name} is not invariant when applied to a dataset"
            "with different sample order."
        ).format(method=method, name=name)

        if hasattr(estimator, method):
            assert_allclose_dense_sparse(
                getattr(estimator, method)(X)[idx],
                getattr(estimator, method)(X[idx]),
                atol=1e-9,
                err_msg=msg,
            )


@ignore_warnings
def check_fit2d_1sample(name, estimator_orig):
    # Check that fitting a 2d array with only one sample either works or
    # returns an informative message. The error message should either mention
    # the number of samples or the number of classes.
    rnd = np.random.RandomState(0)
    X = 3 * rnd.uniform(size=(1, 10))
    X = _enforce_estimator_tags_X(estimator_orig, X)

    y = X[:, 0].astype(int)
    estimator = clone(estimator_orig)
    y = _enforce_estimator_tags_y(estimator, y)

    if hasattr(estimator, "n_components"):
        estimator.n_components = 1
    if hasattr(estimator, "n_clusters"):
        estimator.n_clusters = 1

    set_random_state(estimator, 1)

    # min_cluster_size cannot be less than the data size for OPTICS.
    if name == "OPTICS":
        estimator.set_params(min_samples=1.0)

    # perplexity cannot be more than the number of samples for TSNE.
    if name == "TSNE":
        estimator.set_params(perplexity=0.5)

    msgs = [
        "1 sample",
        "n_samples = 1",
        "n_samples=1",
        "one sample",
        "1 class",
        "one class",
    ]

    with raises(ValueError, match=msgs, may_pass=True):
        estimator.fit(X, y)


@ignore_warnings
def check_fit2d_1feature(name, estimator_orig):
    # check fitting a 2d array with only 1 feature either works or returns
    # informative message
    rnd = np.random.RandomState(0)
    X = 3 * rnd.uniform(size=(10, 1))
    X = _enforce_estimator_tags_X(estimator_orig, X)
    y = X[:, 0].astype(int)
    estimator = clone(estimator_orig)
    y = _enforce_estimator_tags_y(estimator, y)

    if hasattr(estimator, "n_components"):
        estimator.n_components = 1
    if hasattr(estimator, "n_clusters"):
        estimator.n_clusters = 1
    # ensure two labels in subsample for RandomizedLogisticRegression
    if name == "RandomizedLogisticRegression":
        estimator.sample_fraction = 1
    # ensure non skipped trials for RANSACRegressor
    if name == "RANSACRegressor":
        estimator.residual_threshold = 0.5

    y = _enforce_estimator_tags_y(estimator, y)
    set_random_state(estimator, 1)

    msgs = [r"1 feature\(s\)", "n_features = 1", "n_features=1"]

    with raises(ValueError, match=msgs, may_pass=True):
        estimator.fit(X, y)


@ignore_warnings
def check_fit1d(name, estimator_orig):
    # check fitting 1d X array raises a ValueError
    rnd = np.random.RandomState(0)
    X = 3 * rnd.uniform(size=(20))
    y = X.astype(int)
    estimator = clone(estimator_orig)
    y = _enforce_estimator_tags_y(estimator, y)

    if hasattr(estimator, "n_components"):
        estimator.n_components = 1
    if hasattr(estimator, "n_clusters"):
        estimator.n_clusters = 1

    set_random_state(estimator, 1)
    with raises(ValueError):
        estimator.fit(X, y)


@ignore_warnings(category=FutureWarning)
def check_transformer_general(name, transformer, readonly_memmap=False):
    X, y = make_blobs(
        n_samples=30,
        centers=[[0, 0, 0], [1, 1, 1]],
        random_state=0,
        n_features=2,
        cluster_std=0.1,
    )
    X = StandardScaler().fit_transform(X)
    X = _enforce_estimator_tags_X(transformer, X)

    if readonly_memmap:
        X, y = create_memmap_backed_data([X, y])

    _check_transformer(name, transformer, X, y)


@ignore_warnings(category=FutureWarning)
def check_transformer_data_not_an_array(name, transformer):
    X, y = make_blobs(
        n_samples=30,
        centers=[[0, 0, 0], [1, 1, 1]],
        random_state=0,
        n_features=2,
        cluster_std=0.1,
    )
    X = StandardScaler().fit_transform(X)
    X = _enforce_estimator_tags_X(transformer, X)
    this_X = _NotAnArray(X)
    this_y = _NotAnArray(np.asarray(y))
    _check_transformer(name, transformer, this_X, this_y)
    # try the same with some list
    _check_transformer(name, transformer, X.tolist(), y.tolist())


@ignore_warnings(category=FutureWarning)
def check_transformers_unfitted(name, transformer):
    X, y = _regression_dataset()

    transformer = clone(transformer)
    with raises(
        (AttributeError, ValueError),
        err_msg=(
            "The unfitted "
            f"transformer {name} does not raise an error when "
            "transform is called. Perhaps use "
            "check_is_fitted in transform."
        ),
    ):
        transformer.transform(X)


@ignore_warnings(category=FutureWarning)
def check_transformers_unfitted_stateless(name, transformer):
    """Check that using transform without prior fitting
    doesn't raise a NotFittedError for stateless transformers.
    """
    rng = np.random.RandomState(0)
    X = rng.uniform(size=(20, 5))
    X = _enforce_estimator_tags_X(transformer, X)

    transformer = clone(transformer)
    X_trans = transformer.transform(X)

    assert X_trans.shape[0] == X.shape[0]


def _check_transformer(name, transformer_orig, X, y):
    n_samples, n_features = np.asarray(X).shape
    transformer = clone(transformer_orig)
    set_random_state(transformer)

    # fit

    if name in CROSS_DECOMPOSITION:
        y_ = np.c_[np.asarray(y), np.asarray(y)]
        y_[::2, 1] *= 2
        if isinstance(X, _NotAnArray):
            y_ = _NotAnArray(y_)
    else:
        y_ = y

    transformer.fit(X, y_)
    # fit_transform method should work on non fitted estimator
    transformer_clone = clone(transformer)
    X_pred = transformer_clone.fit_transform(X, y=y_)

    if isinstance(X_pred, tuple):
        for x_pred in X_pred:
            assert x_pred.shape[0] == n_samples
    else:
        # check for consistent n_samples
        assert X_pred.shape[0] == n_samples

    if hasattr(transformer, "transform"):
        if name in CROSS_DECOMPOSITION:
            X_pred2 = transformer.transform(X, y_)
            X_pred3 = transformer.fit_transform(X, y=y_)
        else:
            X_pred2 = transformer.transform(X)
            X_pred3 = transformer.fit_transform(X, y=y_)

        if get_tags(transformer_orig).non_deterministic:
            msg = name + " is non deterministic"
            raise SkipTest(msg)
        if isinstance(X_pred, tuple) and isinstance(X_pred2, tuple):
            for x_pred, x_pred2, x_pred3 in zip(X_pred, X_pred2, X_pred3):
                assert_allclose_dense_sparse(
                    x_pred,
                    x_pred2,
                    atol=1e-2,
                    err_msg="fit_transform and transform outcomes not consistent in %s"
                    % transformer,
                )
                assert_allclose_dense_sparse(
                    x_pred,
                    x_pred3,
                    atol=1e-2,
                    err_msg="consecutive fit_transform outcomes not consistent in %s"
                    % transformer,
                )
        else:
            assert_allclose_dense_sparse(
                X_pred,
                X_pred2,
                err_msg="fit_transform and transform outcomes not consistent in %s"
                % transformer,
                atol=1e-2,
            )
            assert_allclose_dense_sparse(
                X_pred,
                X_pred3,
                atol=1e-2,
                err_msg="consecutive fit_transform outcomes not consistent in %s"
                % transformer,
            )
            assert _num_samples(X_pred2) == n_samples
            assert _num_samples(X_pred3) == n_samples

        # raises error on malformed input for transform
        if (
            hasattr(X, "shape")
            and get_tags(transformer).requires_fit
            and X.ndim == 2
            and X.shape[1] > 1
        ):
            # If it's not an array, it does not have a 'T' property
            with raises(
                ValueError,
                err_msg=(
                    f"The transformer {name} does not raise an error "
                    "when the number of features in transform is different from "
                    "the number of features in fit."
                ),
            ):
                transformer.transform(X[:, :-1])


@ignore_warnings
def check_pipeline_consistency(name, estimator_orig):
    if get_tags(estimator_orig).non_deterministic:
        msg = name + " is non deterministic"
        raise SkipTest(msg)

    # check that make_pipeline(est) gives same score as est
    X, y = make_blobs(
        n_samples=30,
        centers=[[0, 0, 0], [1, 1, 1]],
        random_state=0,
        n_features=2,
        cluster_std=0.1,
    )
    X = _enforce_estimator_tags_X(estimator_orig, X, kernel=rbf_kernel)
    estimator = clone(estimator_orig)
    y = _enforce_estimator_tags_y(estimator, y)
    set_random_state(estimator)
    pipeline = make_pipeline(estimator)
    estimator.fit(X, y)
    pipeline.fit(X, y)

    funcs = ["score", "fit_transform"]

    for func_name in funcs:
        func = getattr(estimator, func_name, None)
        if func is not None:
            func_pipeline = getattr(pipeline, func_name)
            result = func(X, y)
            result_pipe = func_pipeline(X, y)
            assert_allclose_dense_sparse(result, result_pipe)


@ignore_warnings
def check_fit_score_takes_y(name, estimator_orig):
    # check that all estimators accept an optional y
    # in fit and score so they can be used in pipelines
    rnd = np.random.RandomState(0)
    n_samples = 30
    X = rnd.uniform(size=(n_samples, 3))
    X = _enforce_estimator_tags_X(estimator_orig, X)
    y = np.arange(n_samples) % 3
    estimator = clone(estimator_orig)
    y = _enforce_estimator_tags_y(estimator, y)
    set_random_state(estimator)

    funcs = ["fit", "score", "partial_fit", "fit_predict", "fit_transform"]
    for func_name in funcs:
        func = getattr(estimator, func_name, None)
        if func is not None:
            func(X, y)
            args = [p.name for p in signature(func).parameters.values()]
            if args[0] == "self":
                # available_if makes methods into functions
                # with an explicit "self", so need to shift arguments
                args = args[1:]
            assert args[1] in ["y", "Y"], (
                "Expected y or Y as second argument for method "
                "%s of %s. Got arguments: %r."
                % (func_name, type(estimator).__name__, args)
            )


@ignore_warnings
def check_estimators_dtypes(name, estimator_orig):
    rnd = np.random.RandomState(0)
    X_train_32 = 3 * rnd.uniform(size=(20, 5)).astype(np.float32)
    X_train_32 = _enforce_estimator_tags_X(estimator_orig, X_train_32)
    X_train_64 = X_train_32.astype(np.float64)
    X_train_int_64 = X_train_32.astype(np.int64)
    X_train_int_32 = X_train_32.astype(np.int32)
    y = np.array([1, 2] * 10, dtype=np.int64)
    y = _enforce_estimator_tags_y(estimator_orig, y)

    methods = ["predict", "transform", "decision_function", "predict_proba"]

    for X_train in [X_train_32, X_train_64, X_train_int_64, X_train_int_32]:
        estimator = clone(estimator_orig)
        set_random_state(estimator, 1)
        estimator.fit(X_train, y)

        for method in methods:
            if hasattr(estimator, method):
                getattr(estimator, method)(X_train)


def check_transformer_preserve_dtypes(name, transformer_orig):
    # check that dtype are preserved meaning if input X is of some dtype
    # X_transformed should be from the same dtype.
    X, y = make_blobs(
        n_samples=30,
        centers=[[0, 0, 0], [1, 1, 1]],
        random_state=0,
        cluster_std=0.1,
    )
    X = StandardScaler().fit_transform(X)
    X = _enforce_estimator_tags_X(transformer_orig, X)

    for dtype in get_tags(transformer_orig).transformer_tags.preserves_dtype:
        X_cast = X.astype(dtype)
        transformer = clone(transformer_orig)
        set_random_state(transformer)
        X_trans1 = transformer.fit_transform(X_cast, y)
        X_trans2 = transformer.fit(X_cast, y).transform(X_cast)

        for Xt, method in zip([X_trans1, X_trans2], ["fit_transform", "transform"]):
            if isinstance(Xt, tuple):
                # cross-decompostion returns a tuple of (x_scores, y_scores)
                # when given y with fit_transform; only check the first element
                Xt = Xt[0]

            # check that the output dtype is preserved
            assert Xt.dtype == dtype, (
                f"{name} (method={method}) does not preserve dtype. "
                f"Original/Expected dtype={dtype.__name__}, got dtype={Xt.dtype}."
            )


@ignore_warnings(category=FutureWarning)
def check_estimators_empty_data_messages(name, estimator_orig):
    e = clone(estimator_orig)
    set_random_state(e, 1)

    X_zero_samples = np.empty(0).reshape(0, 3)
    # The precise message can change depending on whether X or y is
    # validated first. Let us test the type of exception only:
    err_msg = (
        f"The estimator {name} does not raise a ValueError when an "
        "empty data is used to train. Perhaps use check_array in train."
    )
    with raises(ValueError, err_msg=err_msg):
        e.fit(X_zero_samples, [])

    X_zero_features = np.empty(0).reshape(12, 0)
    # the following y should be accepted by both classifiers and regressors
    # and ignored by unsupervised models
    y = _enforce_estimator_tags_y(e, np.array([1, 0, 1, 0, 1, 0, 1, 0, 1, 0, 1, 0]))
    msg = r"0 feature\(s\) \(shape=\(\d*, 0\)\) while a minimum of \d* " "is required."
    with raises(ValueError, match=msg):
        e.fit(X_zero_features, y)


@ignore_warnings(category=FutureWarning)
def check_estimators_nan_inf(name, estimator_orig):
    # Checks that Estimator X's do not contain NaN or inf.
    rnd = np.random.RandomState(0)
    X_train_finite = _enforce_estimator_tags_X(
        estimator_orig, rnd.uniform(size=(10, 3))
    )
    X_train_nan = rnd.uniform(size=(10, 3))
    X_train_nan[0, 0] = np.nan
    X_train_inf = rnd.uniform(size=(10, 3))
    X_train_inf[0, 0] = np.inf
    y = np.ones(10)
    y[:5] = 0
    y = _enforce_estimator_tags_y(estimator_orig, y)
    error_string_fit = f"Estimator {name} doesn't check for NaN and inf in fit."
    error_string_predict = f"Estimator {name} doesn't check for NaN and inf in predict."
    error_string_transform = (
        f"Estimator {name} doesn't check for NaN and inf in transform."
    )
    for X_train in [X_train_nan, X_train_inf]:
        # catch deprecation warnings
        with ignore_warnings(category=FutureWarning):
            estimator = clone(estimator_orig)
            set_random_state(estimator, 1)
            # try to fit
            with raises(ValueError, match=["inf", "NaN"], err_msg=error_string_fit):
                estimator.fit(X_train, y)
            # actually fit
            estimator.fit(X_train_finite, y)

            # predict
            if hasattr(estimator, "predict"):
                with raises(
                    ValueError,
                    match=["inf", "NaN"],
                    err_msg=error_string_predict,
                ):
                    estimator.predict(X_train)

            # transform
            if hasattr(estimator, "transform"):
                with raises(
                    ValueError,
                    match=["inf", "NaN"],
                    err_msg=error_string_transform,
                ):
                    estimator.transform(X_train)


@ignore_warnings
def check_nonsquare_error(name, estimator_orig):
    """Test that error is thrown when non-square data provided."""

    X, y = make_blobs(n_samples=20, n_features=10)
    estimator = clone(estimator_orig)

    with raises(
        ValueError,
        err_msg=(
            f"The pairwise estimator {name} does not raise an error on non-square data"
        ),
    ):
        estimator.fit(X, y)


@ignore_warnings
def check_estimators_pickle(name, estimator_orig, readonly_memmap=False):
    """Test that we can pickle all estimators."""
    check_methods = ["predict", "transform", "decision_function", "predict_proba"]

    X, y = make_blobs(
        n_samples=30,
        centers=[[0, 0, 0], [1, 1, 1]],
        random_state=0,
        n_features=2,
        cluster_std=0.1,
    )

    X = _enforce_estimator_tags_X(estimator_orig, X, kernel=rbf_kernel)

    tags = get_tags(estimator_orig)
    # include NaN values when the estimator should deal with them
    if tags.input_tags.allow_nan:
        # set randomly 10 elements to np.nan
        rng = np.random.RandomState(42)
        mask = rng.choice(X.size, 10, replace=False)
        X.reshape(-1)[mask] = np.nan

    estimator = clone(estimator_orig)

    y = _enforce_estimator_tags_y(estimator, y)

    set_random_state(estimator)
    estimator.fit(X, y)

    if readonly_memmap:
        unpickled_estimator = create_memmap_backed_data(estimator)
    else:
        # No need to touch the file system in that case.
        pickled_estimator = pickle.dumps(estimator)
        module_name = estimator.__module__
        if module_name.startswith("sklearn.") and not (
            "test_" in module_name or module_name.endswith("_testing")
        ):
            # strict check for sklearn estimators that are not implemented in test
            # modules.
            assert b"_sklearn_version" in pickled_estimator
        unpickled_estimator = pickle.loads(pickled_estimator)

    result = dict()
    for method in check_methods:
        if hasattr(estimator, method):
            result[method] = getattr(estimator, method)(X)

    for method in result:
        unpickled_result = getattr(unpickled_estimator, method)(X)
        assert_allclose_dense_sparse(result[method], unpickled_result)


@ignore_warnings(category=FutureWarning)
def check_estimators_partial_fit_n_features(name, estimator_orig):
    # check if number of features changes between calls to partial_fit.
    if not hasattr(estimator_orig, "partial_fit"):
        return
    estimator = clone(estimator_orig)
    X, y = make_blobs(n_samples=50, random_state=1)
    X = _enforce_estimator_tags_X(estimator_orig, X)
    y = _enforce_estimator_tags_y(estimator_orig, y)

    try:
        if is_classifier(estimator):
            classes = np.unique(y)
            estimator.partial_fit(X, y, classes=classes)
        else:
            estimator.partial_fit(X, y)
    except NotImplementedError:
        return

    with raises(
        ValueError,
        err_msg=(
            f"The estimator {name} does not raise an error when the "
            "number of features changes between calls to partial_fit."
        ),
    ):
        estimator.partial_fit(X[:, :-1], y)


@ignore_warnings(category=FutureWarning)
def check_classifier_multioutput(name, estimator):
    n_samples, n_labels, n_classes = 42, 5, 3
    tags = get_tags(estimator)
    estimator = clone(estimator)
    X, y = make_multilabel_classification(
        random_state=42, n_samples=n_samples, n_labels=n_labels, n_classes=n_classes
    )
    estimator.fit(X, y)
    y_pred = estimator.predict(X)

    assert y_pred.shape == (n_samples, n_classes), (
        "The shape of the prediction for multioutput data is "
        "incorrect. Expected {}, got {}.".format((n_samples, n_labels), y_pred.shape)
    )
    assert y_pred.dtype.kind == "i"

    if hasattr(estimator, "decision_function"):
        decision = estimator.decision_function(X)
        assert isinstance(decision, np.ndarray)
        assert decision.shape == (n_samples, n_classes), (
            "The shape of the decision function output for "
            "multioutput data is incorrect. Expected {}, got {}.".format(
                (n_samples, n_classes), decision.shape
            )
        )

        dec_pred = (decision > 0).astype(int)
        dec_exp = estimator.classes_[dec_pred]
        assert_array_equal(dec_exp, y_pred)

    if hasattr(estimator, "predict_proba"):
        y_prob = estimator.predict_proba(X)

        if isinstance(y_prob, list) and not tags.classifier_tags.poor_score:
            for i in range(n_classes):
                assert y_prob[i].shape == (n_samples, 2), (
                    "The shape of the probability for multioutput data is"
                    " incorrect. Expected {}, got {}.".format(
                        (n_samples, 2), y_prob[i].shape
                    )
                )
                assert_array_equal(
                    np.argmax(y_prob[i], axis=1).astype(int), y_pred[:, i]
                )
        elif not tags.classifier_tags.poor_score:
            assert y_prob.shape == (n_samples, n_classes), (
                "The shape of the probability for multioutput data is"
                " incorrect. Expected {}, got {}.".format(
                    (n_samples, n_classes), y_prob.shape
                )
            )
            assert_array_equal(y_prob.round().astype(int), y_pred)

    if hasattr(estimator, "decision_function") and hasattr(estimator, "predict_proba"):
        for i in range(n_classes):
            y_proba = estimator.predict_proba(X)[:, i]
            y_decision = estimator.decision_function(X)
            assert_array_equal(rankdata(y_proba), rankdata(y_decision[:, i]))


@ignore_warnings(category=FutureWarning)
def check_regressor_multioutput(name, estimator):
    estimator = clone(estimator)
    n_samples = n_features = 10

    if not _is_pairwise_metric(estimator):
        n_samples = n_samples + 1

    X, y = make_regression(
        random_state=42, n_targets=5, n_samples=n_samples, n_features=n_features
    )
    X = _enforce_estimator_tags_X(estimator, X)

    estimator.fit(X, y)
    y_pred = estimator.predict(X)

    assert y_pred.dtype == np.dtype("float64"), (
        "Multioutput predictions by a regressor are expected to be"
        " floating-point precision. Got {} instead".format(y_pred.dtype)
    )
    assert y_pred.shape == y.shape, (
        "The shape of the prediction for multioutput data is incorrect."
        " Expected {}, got {}."
    )


@ignore_warnings(category=FutureWarning)
def check_clustering(name, clusterer_orig, readonly_memmap=False):
    clusterer = clone(clusterer_orig)
    X, y = make_blobs(n_samples=50, random_state=1)
    X, y = shuffle(X, y, random_state=7)
    X = StandardScaler().fit_transform(X)
    rng = np.random.RandomState(7)
    X_noise = np.concatenate([X, rng.uniform(low=-3, high=3, size=(5, 2))])

    if readonly_memmap:
        X, y, X_noise = create_memmap_backed_data([X, y, X_noise])

    n_samples, n_features = X.shape
    # catch deprecation and neighbors warnings
    if hasattr(clusterer, "n_clusters"):
        clusterer.set_params(n_clusters=3)
    set_random_state(clusterer)
    if name == "AffinityPropagation":
        clusterer.set_params(preference=-100)
        clusterer.set_params(max_iter=100)

    # fit
    clusterer.fit(X)
    # with lists
    clusterer.fit(X.tolist())

    pred = clusterer.labels_
    assert pred.shape == (n_samples,)
    assert adjusted_rand_score(pred, y) > 0.4
    if get_tags(clusterer).non_deterministic:
        return
    set_random_state(clusterer)
    with warnings.catch_warnings(record=True):
        pred2 = clusterer.fit_predict(X)
    assert_array_equal(pred, pred2)

    # fit_predict(X) and labels_ should be of type int
    assert pred.dtype in [np.dtype("int32"), np.dtype("int64")]
    assert pred2.dtype in [np.dtype("int32"), np.dtype("int64")]

    # Add noise to X to test the possible values of the labels
    labels = clusterer.fit_predict(X_noise)

    # There should be at least one sample in every cluster. Equivalently
    # labels_ should contain all the consecutive values between its
    # min and its max.
    labels_sorted = np.unique(labels)
    assert_array_equal(
        labels_sorted, np.arange(labels_sorted[0], labels_sorted[-1] + 1)
    )

    # Labels are expected to start at 0 (no noise) or -1 (if noise)
    assert labels_sorted[0] in [0, -1]
    # Labels should be less than n_clusters - 1
    if hasattr(clusterer, "n_clusters"):
        n_clusters = getattr(clusterer, "n_clusters")
        assert n_clusters - 1 >= labels_sorted[-1]
    # else labels should be less than max(labels_) which is necessarily true


@ignore_warnings(category=FutureWarning)
def check_clusterer_compute_labels_predict(name, clusterer_orig):
    """Check that predict is invariant of compute_labels."""
    X, y = make_blobs(n_samples=20, random_state=0)
    clusterer = clone(clusterer_orig)
    set_random_state(clusterer)

    if hasattr(clusterer, "compute_labels"):
        # MiniBatchKMeans
        X_pred1 = clusterer.fit(X).predict(X)
        clusterer.set_params(compute_labels=False)
        X_pred2 = clusterer.fit(X).predict(X)
        assert_array_equal(X_pred1, X_pred2)


@ignore_warnings(category=FutureWarning)
def check_classifiers_one_label(name, classifier_orig):
    error_string_fit = "Classifier can't train when only one class is present."
    error_string_predict = "Classifier can't predict when only one class is present."
    rnd = np.random.RandomState(0)
    X_train = rnd.uniform(size=(10, 3))
    X_test = rnd.uniform(size=(10, 3))
    y = np.ones(10)
    # catch deprecation warnings
    with ignore_warnings(category=FutureWarning):
        classifier = clone(classifier_orig)
        with raises(
            ValueError, match="class", may_pass=True, err_msg=error_string_fit
        ) as cm:
            classifier.fit(X_train, y)

        if cm.raised_and_matched:
            # ValueError was raised with proper error message
            return

        assert_array_equal(classifier.predict(X_test), y, err_msg=error_string_predict)


@ignore_warnings(category=FutureWarning)
def check_classifiers_one_label_sample_weights(name, classifier_orig):
    """Check that classifiers accepting sample_weight fit or throws a ValueError with
    an explicit message if the problem is reduced to one class.
    """
    error_fit = (
        f"{name} failed when fitted on one label after sample_weight trimming. Error "
        "message is not explicit, it should have 'class'."
    )
    error_predict = f"{name} prediction results should only output the remaining class."
    rnd = np.random.RandomState(0)
    # X should be square for test on SVC with precomputed kernel
    X_train = rnd.uniform(size=(10, 10))
    X_test = rnd.uniform(size=(10, 10))
    y = np.arange(10) % 2
    sample_weight = y.copy()  # select a single class
    classifier = clone(classifier_orig)

    if has_fit_parameter(classifier, "sample_weight"):
        match = [r"\bclass(es)?\b", error_predict]
        err_type, err_msg = (AssertionError, ValueError), error_fit
    else:
        match = r"\bsample_weight\b"
        err_type, err_msg = (TypeError, ValueError), None

    with raises(err_type, match=match, may_pass=True, err_msg=err_msg) as cm:
        classifier.fit(X_train, y, sample_weight=sample_weight)
        if cm.raised_and_matched:
            # raise the proper error type with the proper error message
            return
        # for estimators that do not fail, they should be able to predict the only
        # class remaining during fit
        assert_array_equal(
            classifier.predict(X_test), np.ones(10), err_msg=error_predict
        )


@ignore_warnings  # Warnings are raised by decision function
def check_classifiers_train(
    name, classifier_orig, readonly_memmap=False, X_dtype="float64"
):
    X_m, y_m = make_blobs(n_samples=300, random_state=0)
    X_m = X_m.astype(X_dtype)
    X_m, y_m = shuffle(X_m, y_m, random_state=7)
    X_m = StandardScaler().fit_transform(X_m)
    # generate binary problem from multi-class one
    y_b = y_m[y_m != 2]
    X_b = X_m[y_m != 2]

    if name in ["BernoulliNB", "MultinomialNB", "ComplementNB", "CategoricalNB"]:
        X_m -= X_m.min()
        X_b -= X_b.min()

    if readonly_memmap:
        X_m, y_m, X_b, y_b = create_memmap_backed_data([X_m, y_m, X_b, y_b])

    problems = [(X_b, y_b)]
    tags = get_tags(classifier_orig)
    if tags.classifier_tags.multi_class:
        problems.append((X_m, y_m))

    for X, y in problems:
        classes = np.unique(y)
        n_classes = len(classes)
        n_samples, n_features = X.shape
        classifier = clone(classifier_orig)
        X = _enforce_estimator_tags_X(classifier, X)
        y = _enforce_estimator_tags_y(classifier, y)

        set_random_state(classifier)
        # raises error on malformed input for fit
        if not tags.no_validation:
            with raises(
                ValueError,
                err_msg=(
                    f"The classifier {name} does not raise an error when "
                    "incorrect/malformed input data for fit is passed. The number "
                    "of training examples is not the same as the number of "
                    "labels. Perhaps use check_X_y in fit."
                ),
            ):
                classifier.fit(X, y[:-1])

        # fit
        classifier.fit(X, y)
        # with lists
        classifier.fit(X.tolist(), y.tolist())
        assert hasattr(classifier, "classes_")
        y_pred = classifier.predict(X)

        assert y_pred.shape == (n_samples,)
        # training set performance
        if not tags.classifier_tags.poor_score:
            assert accuracy_score(y, y_pred) > 0.83

        # raises error on malformed input for predict
        msg_pairwise = (
            "The classifier {} does not raise an error when shape of X in "
            " {} is not equal to (n_test_samples, n_training_samples)"
        )
        msg = (
            "The classifier {} does not raise an error when the number of "
            "features in {} is different from the number of features in "
            "fit."
        )

        if not tags.no_validation:
            if tags.input_tags.pairwise:
                with raises(
                    ValueError,
                    err_msg=msg_pairwise.format(name, "predict"),
                ):
                    classifier.predict(X.reshape(-1, 1))
            else:
                with raises(ValueError, err_msg=msg.format(name, "predict")):
                    classifier.predict(X.T)
        if hasattr(classifier, "decision_function"):
            try:
                # decision_function agrees with predict
                decision = classifier.decision_function(X)
                if n_classes == 2:
                    if tags.target_tags.single_output:
                        assert decision.shape == (n_samples,)
                    else:
                        assert decision.shape == (n_samples, 1)
                    dec_pred = (decision.ravel() > 0).astype(int)
                    assert_array_equal(dec_pred, y_pred)
                else:
                    assert decision.shape == (n_samples, n_classes)
                    assert_array_equal(np.argmax(decision, axis=1), y_pred)

                # raises error on malformed input for decision_function
                if not tags.no_validation:
                    if tags.input_tags.pairwise:
                        with raises(
                            ValueError,
                            err_msg=msg_pairwise.format(name, "decision_function"),
                        ):
                            classifier.decision_function(X.reshape(-1, 1))
                    else:
                        with raises(
                            ValueError,
                            err_msg=msg.format(name, "decision_function"),
                        ):
                            classifier.decision_function(X.T)
            except NotImplementedError:
                pass

        if hasattr(classifier, "predict_proba"):
            # predict_proba agrees with predict
            y_prob = classifier.predict_proba(X)
            assert y_prob.shape == (n_samples, n_classes)
            assert_array_equal(np.argmax(y_prob, axis=1), y_pred)
            # check that probas for all classes sum to one
            assert_array_almost_equal(np.sum(y_prob, axis=1), np.ones(n_samples))
            if not tags.no_validation:
                # raises error on malformed input for predict_proba
                if tags.input_tags.pairwise:
                    with raises(
                        ValueError,
                        err_msg=msg_pairwise.format(name, "predict_proba"),
                    ):
                        classifier.predict_proba(X.reshape(-1, 1))
                else:
                    with raises(
                        ValueError,
                        err_msg=msg.format(name, "predict_proba"),
                    ):
                        classifier.predict_proba(X.T)
            if hasattr(classifier, "predict_log_proba"):
                # predict_log_proba is a transformation of predict_proba
                y_log_prob = classifier.predict_log_proba(X)
                assert_allclose(y_log_prob, np.log(y_prob), 8, atol=1e-9)
                assert_array_equal(np.argsort(y_log_prob), np.argsort(y_prob))


def check_outlier_corruption(num_outliers, expected_outliers, decision):
    # Check for deviation from the precise given contamination level that may
    # be due to ties in the anomaly scores.
    if num_outliers < expected_outliers:
        start = num_outliers
        end = expected_outliers + 1
    else:
        start = expected_outliers
        end = num_outliers + 1

    # ensure that all values in the 'critical area' are tied,
    # leading to the observed discrepancy between provided
    # and actual contamination levels.
    sorted_decision = np.sort(decision)
    msg = (
        "The number of predicted outliers is not equal to the expected "
        "number of outliers and this difference is not explained by the "
        "number of ties in the decision_function values"
    )
    assert len(np.unique(sorted_decision[start:end])) == 1, msg


def check_outliers_train(name, estimator_orig, readonly_memmap=True):
    n_samples = 300
    X, _ = make_blobs(n_samples=n_samples, random_state=0)
    X = shuffle(X, random_state=7)

    if readonly_memmap:
        X = create_memmap_backed_data(X)

    n_samples, n_features = X.shape
    estimator = clone(estimator_orig)
    set_random_state(estimator)

    # fit
    estimator.fit(X)
    # with lists
    estimator.fit(X.tolist())

    y_pred = estimator.predict(X)
    assert y_pred.shape == (n_samples,)
    assert y_pred.dtype.kind == "i"
    assert_array_equal(np.unique(y_pred), np.array([-1, 1]))

    decision = estimator.decision_function(X)
    scores = estimator.score_samples(X)
    for output in [decision, scores]:
        assert output.dtype == np.dtype("float")
        assert output.shape == (n_samples,)

    # raises error on malformed input for predict
    with raises(ValueError):
        estimator.predict(X.T)

    # decision_function agrees with predict
    dec_pred = (decision >= 0).astype(int)
    dec_pred[dec_pred == 0] = -1
    assert_array_equal(dec_pred, y_pred)

    # raises error on malformed input for decision_function
    with raises(ValueError):
        estimator.decision_function(X.T)

    # decision_function is a translation of score_samples
    y_dec = scores - estimator.offset_
    assert_allclose(y_dec, decision)

    # raises error on malformed input for score_samples
    with raises(ValueError):
        estimator.score_samples(X.T)

    # contamination parameter (not for OneClassSVM which has the nu parameter)
    if hasattr(estimator, "contamination") and not hasattr(estimator, "novelty"):
        # proportion of outliers equal to contamination parameter when not
        # set to 'auto'. This is true for the training set and cannot thus be
        # checked as follows for estimators with a novelty parameter such as
        # LocalOutlierFactor (tested in check_outliers_fit_predict)
        expected_outliers = 30
        contamination = expected_outliers / n_samples
        estimator.set_params(contamination=contamination)
        estimator.fit(X)
        y_pred = estimator.predict(X)

        num_outliers = np.sum(y_pred != 1)
        # num_outliers should be equal to expected_outliers unless
        # there are ties in the decision_function values. this can
        # only be tested for estimators with a decision_function
        # method, i.e. all estimators except LOF which is already
        # excluded from this if branch.
        if num_outliers != expected_outliers:
            decision = estimator.decision_function(X)
            check_outlier_corruption(num_outliers, expected_outliers, decision)


def check_outlier_contamination(name, estimator_orig):
    # Check that the contamination parameter is in (0.0, 0.5] when it is an
    # interval constraint.

    if not hasattr(estimator_orig, "_parameter_constraints"):
        # Only estimator implementing parameter constraints will be checked
        return

    if "contamination" not in estimator_orig._parameter_constraints:
        return

    contamination_constraints = estimator_orig._parameter_constraints["contamination"]
    if not any([isinstance(c, Interval) for c in contamination_constraints]):
        raise AssertionError(
            "contamination constraints should contain a Real Interval constraint."
        )

    for constraint in contamination_constraints:
        if isinstance(constraint, Interval):
            assert (
                constraint.type == Real
                and constraint.left >= 0.0
                and constraint.right <= 0.5
                and (constraint.left > 0 or constraint.closed in {"right", "neither"})
            ), "contamination constraint should be an interval in (0, 0.5]"


@ignore_warnings(category=FutureWarning)
def check_classifiers_multilabel_representation_invariance(name, classifier_orig):
    X, y = make_multilabel_classification(
        n_samples=100,
        n_features=2,
        n_classes=5,
        n_labels=3,
        length=50,
        allow_unlabeled=True,
        random_state=0,
    )
    X = scale(X)

    X_train, y_train = X[:80], y[:80]
    X_test = X[80:]

    y_train_list_of_lists = y_train.tolist()
    y_train_list_of_arrays = list(y_train)

    classifier = clone(classifier_orig)
    set_random_state(classifier)

    y_pred = classifier.fit(X_train, y_train).predict(X_test)

    y_pred_list_of_lists = classifier.fit(X_train, y_train_list_of_lists).predict(
        X_test
    )

    y_pred_list_of_arrays = classifier.fit(X_train, y_train_list_of_arrays).predict(
        X_test
    )

    assert_array_equal(y_pred, y_pred_list_of_arrays)
    assert_array_equal(y_pred, y_pred_list_of_lists)

    assert y_pred.dtype == y_pred_list_of_arrays.dtype
    assert y_pred.dtype == y_pred_list_of_lists.dtype
    assert type(y_pred) == type(y_pred_list_of_arrays)
    assert type(y_pred) == type(y_pred_list_of_lists)


@ignore_warnings(category=FutureWarning)
def check_classifiers_multilabel_output_format_predict(name, classifier_orig):
    """Check the output of the `predict` method for classifiers supporting
    multilabel-indicator targets."""
    classifier = clone(classifier_orig)
    set_random_state(classifier)

    n_samples, test_size, n_outputs = 100, 25, 5
    X, y = make_multilabel_classification(
        n_samples=n_samples,
        n_features=2,
        n_classes=n_outputs,
        n_labels=3,
        length=50,
        allow_unlabeled=True,
        random_state=0,
    )
    X = scale(X)

    X_train, X_test = X[:-test_size], X[-test_size:]
    y_train, y_test = y[:-test_size], y[-test_size:]
    classifier.fit(X_train, y_train)

    response_method_name = "predict"
    predict_method = getattr(classifier, response_method_name, None)
    if predict_method is None:
        raise SkipTest(f"{name} does not have a {response_method_name} method.")

    y_pred = predict_method(X_test)

    # y_pred.shape -> y_test.shape with the same dtype
    assert isinstance(y_pred, np.ndarray), (
        f"{name}.predict is expected to output a NumPy array. Got "
        f"{type(y_pred)} instead."
    )
    assert y_pred.shape == y_test.shape, (
        f"{name}.predict outputs a NumPy array of shape {y_pred.shape} "
        f"instead of {y_test.shape}."
    )
    assert y_pred.dtype == y_test.dtype, (
        f"{name}.predict does not output the same dtype than the targets. "
        f"Got {y_pred.dtype} instead of {y_test.dtype}."
    )


@ignore_warnings(category=FutureWarning)
def check_classifiers_multilabel_output_format_predict_proba(name, classifier_orig):
    """Check the output of the `predict_proba` method for classifiers supporting
    multilabel-indicator targets."""
    classifier = clone(classifier_orig)
    set_random_state(classifier)

    n_samples, test_size, n_outputs = 100, 25, 5
    X, y = make_multilabel_classification(
        n_samples=n_samples,
        n_features=2,
        n_classes=n_outputs,
        n_labels=3,
        length=50,
        allow_unlabeled=True,
        random_state=0,
    )
    X = scale(X)

    X_train, X_test = X[:-test_size], X[-test_size:]
    y_train = y[:-test_size]
    classifier.fit(X_train, y_train)

    response_method_name = "predict_proba"
    predict_proba_method = getattr(classifier, response_method_name, None)
    if predict_proba_method is None:
        raise SkipTest(f"{name} does not have a {response_method_name} method.")

    y_pred = predict_proba_method(X_test)

    # y_pred.shape -> 2 possibilities:
    # - list of length n_outputs of shape (n_samples, 2);
    # - ndarray of shape (n_samples, n_outputs).
    # dtype should be floating
    if isinstance(y_pred, list):
        assert len(y_pred) == n_outputs, (
            f"When {name}.predict_proba returns a list, the list should "
            "be of length n_outputs and contain NumPy arrays. Got length "
            f"of {len(y_pred)} instead of {n_outputs}."
        )
        for pred in y_pred:
            assert pred.shape == (test_size, 2), (
                f"When {name}.predict_proba returns a list, this list "
                "should contain NumPy arrays of shape (n_samples, 2). Got "
                f"NumPy arrays of shape {pred.shape} instead of "
                f"{(test_size, 2)}."
            )
            assert pred.dtype.kind == "f", (
                f"When {name}.predict_proba returns a list, it should "
                "contain NumPy arrays with floating dtype. Got "
                f"{pred.dtype} instead."
            )
            # check that we have the correct probabilities
            err_msg = (
                f"When {name}.predict_proba returns a list, each NumPy "
                "array should contain probabilities for each class and "
                "thus each row should sum to 1 (or close to 1 due to "
                "numerical errors)."
            )
            assert_allclose(pred.sum(axis=1), 1, err_msg=err_msg)
    elif isinstance(y_pred, np.ndarray):
        assert y_pred.shape == (test_size, n_outputs), (
            f"When {name}.predict_proba returns a NumPy array, the "
            f"expected shape is (n_samples, n_outputs). Got {y_pred.shape}"
            f" instead of {(test_size, n_outputs)}."
        )
        assert y_pred.dtype.kind == "f", (
            f"When {name}.predict_proba returns a NumPy array, the "
            f"expected data type is floating. Got {y_pred.dtype} instead."
        )
        err_msg = (
            f"When {name}.predict_proba returns a NumPy array, this array "
            "is expected to provide probabilities of the positive class "
            "and should therefore contain values between 0 and 1."
        )
        assert_array_less(0, y_pred, err_msg=err_msg)
        assert_array_less(y_pred, 1, err_msg=err_msg)
    else:
        raise ValueError(
            f"Unknown returned type {type(y_pred)} by {name}."
            "predict_proba. A list or a Numpy array is expected."
        )


@ignore_warnings(category=FutureWarning)
def check_classifiers_multilabel_output_format_decision_function(name, classifier_orig):
    """Check the output of the `decision_function` method for classifiers supporting
    multilabel-indicator targets."""
    classifier = clone(classifier_orig)
    set_random_state(classifier)

    n_samples, test_size, n_outputs = 100, 25, 5
    X, y = make_multilabel_classification(
        n_samples=n_samples,
        n_features=2,
        n_classes=n_outputs,
        n_labels=3,
        length=50,
        allow_unlabeled=True,
        random_state=0,
    )
    X = scale(X)

    X_train, X_test = X[:-test_size], X[-test_size:]
    y_train = y[:-test_size]
    classifier.fit(X_train, y_train)

    response_method_name = "decision_function"
    decision_function_method = getattr(classifier, response_method_name, None)
    if decision_function_method is None:
        raise SkipTest(f"{name} does not have a {response_method_name} method.")

    y_pred = decision_function_method(X_test)

    # y_pred.shape -> y_test.shape with floating dtype
    assert isinstance(y_pred, np.ndarray), (
        f"{name}.decision_function is expected to output a NumPy array."
        f" Got {type(y_pred)} instead."
    )
    assert y_pred.shape == (test_size, n_outputs), (
        f"{name}.decision_function is expected to provide a NumPy array "
        f"of shape (n_samples, n_outputs). Got {y_pred.shape} instead of "
        f"{(test_size, n_outputs)}."
    )
    assert y_pred.dtype.kind == "f", (
        f"{name}.decision_function is expected to output a floating dtype."
        f" Got {y_pred.dtype} instead."
    )


@ignore_warnings(category=FutureWarning)
def check_get_feature_names_out_error(name, estimator_orig):
    """Check the error raised by get_feature_names_out when called before fit.

    Unfitted estimators with get_feature_names_out should raise a NotFittedError.
    """

    estimator = clone(estimator_orig)
    err_msg = (
        f"Estimator {name} should have raised a NotFitted error when fit is called"
        " before get_feature_names_out"
    )
    with raises(NotFittedError, err_msg=err_msg):
        estimator.get_feature_names_out()


@ignore_warnings(category=FutureWarning)
def check_estimators_fit_returns_self(name, estimator_orig, readonly_memmap=False):
    """Check if self is returned when calling fit."""
    X, y = make_blobs(random_state=0, n_samples=21)
    X = _enforce_estimator_tags_X(estimator_orig, X)

    estimator = clone(estimator_orig)
    y = _enforce_estimator_tags_y(estimator, y)

    if readonly_memmap:
        X, y = create_memmap_backed_data([X, y])

    set_random_state(estimator)
    assert estimator.fit(X, y) is estimator


@ignore_warnings
def check_estimators_unfitted(name, estimator_orig):
    """Check that predict raises an exception in an unfitted estimator.

    Unfitted estimators should raise a NotFittedError.
    """
    # Common test for Regressors, Classifiers and Outlier detection estimators
    X, y = _regression_dataset()

    estimator = clone(estimator_orig)
    for method in (
        "decision_function",
        "predict",
        "predict_proba",
        "predict_log_proba",
    ):
        if hasattr(estimator, method):
            with raises(NotFittedError):
                getattr(estimator, method)(X)


@ignore_warnings(category=FutureWarning)
def check_supervised_y_2d(name, estimator_orig):
    tags = get_tags(estimator_orig)
    rnd = np.random.RandomState(0)
    n_samples = 30
    X = _enforce_estimator_tags_X(estimator_orig, rnd.uniform(size=(n_samples, 3)))
    y = np.arange(n_samples) % 3
    y = _enforce_estimator_tags_y(estimator_orig, y)
    estimator = clone(estimator_orig)
    set_random_state(estimator)
    # fit
    estimator.fit(X, y)
    y_pred = estimator.predict(X)

    set_random_state(estimator)
    # Check that when a 2D y is given, a DataConversionWarning is
    # raised
    with warnings.catch_warnings(record=True) as w:
        warnings.simplefilter("always", DataConversionWarning)
        warnings.simplefilter("ignore", RuntimeWarning)
        estimator.fit(X, y[:, np.newaxis])
    y_pred_2d = estimator.predict(X)
    msg = "expected 1 DataConversionWarning, got: %s" % ", ".join(
        [str(w_x) for w_x in w]
    )
    if not tags.target_tags.multi_output:
        # check that we warned if we don't support multi-output
        assert len(w) > 0, msg
        assert (
            "DataConversionWarning('A column-vector y"
            " was passed when a 1d array was expected" in msg
        )
    assert_allclose(y_pred.ravel(), y_pred_2d.ravel())


@ignore_warnings
def check_classifiers_predictions(X, y, name, classifier_orig):
    classes = np.unique(y)
    classifier = clone(classifier_orig)
    if name == "BernoulliNB":
        X = X > X.mean()
    set_random_state(classifier)

    classifier.fit(X, y)
    y_pred = classifier.predict(X)

    if hasattr(classifier, "decision_function"):
        decision = classifier.decision_function(X)
        assert isinstance(decision, np.ndarray)
        if len(classes) == 2:
            dec_pred = (decision.ravel() > 0).astype(int)
            dec_exp = classifier.classes_[dec_pred]
            assert_array_equal(
                dec_exp,
                y_pred,
                err_msg=(
                    "decision_function does not match "
                    "classifier for %r: expected '%s', got '%s'"
                )
                % (
                    classifier,
                    ", ".join(map(str, dec_exp)),
                    ", ".join(map(str, y_pred)),
                ),
            )
        elif getattr(classifier, "decision_function_shape", "ovr") == "ovr":
            decision_y = np.argmax(decision, axis=1).astype(int)
            y_exp = classifier.classes_[decision_y]
            assert_array_equal(
                y_exp,
                y_pred,
                err_msg=(
                    "decision_function does not match "
                    "classifier for %r: expected '%s', got '%s'"
                )
                % (
                    classifier,
                    ", ".join(map(str, y_exp)),
                    ", ".join(map(str, y_pred)),
                ),
            )

    # training set performance
    if name != "ComplementNB":
        # This is a pathological data set for ComplementNB.
        # For some specific cases 'ComplementNB' predicts less classes
        # than expected
        assert_array_equal(np.unique(y), np.unique(y_pred))
    assert_array_equal(
        classes,
        classifier.classes_,
        err_msg="Unexpected classes_ attribute for %r: expected '%s', got '%s'"
        % (
            classifier,
            ", ".join(map(str, classes)),
            ", ".join(map(str, classifier.classes_)),
        ),
    )


def _choose_check_classifiers_labels(name, y, y_names):
    # Semisupervised classifiers use -1 as the indicator for an unlabeled
    # sample.
    return (
        y
        if name in ["LabelPropagation", "LabelSpreading", "SelfTrainingClassifier"]
        else y_names
    )


def check_classifiers_classes(name, classifier_orig):
    X_multiclass, y_multiclass = make_blobs(
        n_samples=30, random_state=0, cluster_std=0.1
    )
    X_multiclass, y_multiclass = shuffle(X_multiclass, y_multiclass, random_state=7)
    X_multiclass = StandardScaler().fit_transform(X_multiclass)

    X_binary = X_multiclass[y_multiclass != 2]
    y_binary = y_multiclass[y_multiclass != 2]

    X_multiclass = _enforce_estimator_tags_X(classifier_orig, X_multiclass)
    X_binary = _enforce_estimator_tags_X(classifier_orig, X_binary)

    labels_multiclass = ["one", "two", "three"]
    labels_binary = ["one", "two"]

    y_names_multiclass = np.take(labels_multiclass, y_multiclass)
    y_names_binary = np.take(labels_binary, y_binary)

    problems = [(X_binary, y_binary, y_names_binary)]
    if get_tags(classifier_orig).classifier_tags.multi_class:
        problems.append((X_multiclass, y_multiclass, y_names_multiclass))

    for X, y, y_names in problems:
        for y_names_i in [y_names, y_names.astype("O")]:
            y_ = _choose_check_classifiers_labels(name, y, y_names_i)
            check_classifiers_predictions(X, y_, name, classifier_orig)

    labels_binary = [-1, 1]
    y_names_binary = np.take(labels_binary, y_binary)
    y_binary = _choose_check_classifiers_labels(name, y_binary, y_names_binary)
    check_classifiers_predictions(X_binary, y_binary, name, classifier_orig)


@ignore_warnings(category=FutureWarning)
def check_regressors_int(name, regressor_orig):
    X, _ = _regression_dataset()
    X = _enforce_estimator_tags_X(regressor_orig, X[:50])
    rnd = np.random.RandomState(0)
    y = rnd.randint(3, size=X.shape[0])
    y = _enforce_estimator_tags_y(regressor_orig, y)
    rnd = np.random.RandomState(0)
    # separate estimators to control random seeds
    regressor_1 = clone(regressor_orig)
    regressor_2 = clone(regressor_orig)
    set_random_state(regressor_1)
    set_random_state(regressor_2)

    if name in CROSS_DECOMPOSITION:
        y_ = np.vstack([y, 2 * y + rnd.randint(2, size=len(y))])
        y_ = y_.T
    else:
        y_ = y

    # fit
    regressor_1.fit(X, y_)
    pred1 = regressor_1.predict(X)
    regressor_2.fit(X, y_.astype(float))
    pred2 = regressor_2.predict(X)
    assert_allclose(pred1, pred2, atol=1e-2, err_msg=name)


@ignore_warnings(category=FutureWarning)
def check_regressors_train(
    name, regressor_orig, readonly_memmap=False, X_dtype=np.float64
):
    X, y = _regression_dataset()
    X = X.astype(X_dtype)
    y = scale(y)  # X is already scaled
    regressor = clone(regressor_orig)
    X = _enforce_estimator_tags_X(regressor, X)
    y = _enforce_estimator_tags_y(regressor, y)
    if name in CROSS_DECOMPOSITION:
        rnd = np.random.RandomState(0)
        y_ = np.vstack([y, 2 * y + rnd.randint(2, size=len(y))])
        y_ = y_.T
    else:
        y_ = y

    if readonly_memmap:
        X, y, y_ = create_memmap_backed_data([X, y, y_])

    if not hasattr(regressor, "alphas") and hasattr(regressor, "alpha"):
        # linear regressors need to set alpha, but not generalized CV ones
        regressor.alpha = 0.01
    if name == "PassiveAggressiveRegressor":
        regressor.C = 0.01

    # raises error on malformed input for fit
    with raises(
        ValueError,
        err_msg=(
            f"The classifier {name} does not raise an error when "
            "incorrect/malformed input data for fit is passed. The number of "
            "training examples is not the same as the number of labels. Perhaps "
            "use check_X_y in fit."
        ),
    ):
        regressor.fit(X, y[:-1])
    # fit
    set_random_state(regressor)
    regressor.fit(X, y_)
    regressor.fit(X.tolist(), y_.tolist())
    y_pred = regressor.predict(X)
    assert y_pred.shape == y_.shape

    # TODO: find out why PLS and CCA fail. RANSAC is random
    # and furthermore assumes the presence of outliers, hence
    # skipped
    if not get_tags(regressor).regressor_tags.poor_score:
        assert regressor.score(X, y_) > 0.5


@ignore_warnings
def check_regressors_no_decision_function(name, regressor_orig):
    # check that regressors don't have a decision_function, predict_proba, or
    # predict_log_proba method.
    rng = np.random.RandomState(0)
    regressor = clone(regressor_orig)

    X = rng.normal(size=(10, 4))
    X = _enforce_estimator_tags_X(regressor_orig, X)
    y = _enforce_estimator_tags_y(regressor, X[:, 0])

    regressor.fit(X, y)
    funcs = ["decision_function", "predict_proba", "predict_log_proba"]
    for func_name in funcs:
        assert not hasattr(regressor, func_name)


@ignore_warnings(category=FutureWarning)
def check_class_weight_classifiers(name, classifier_orig):
    if get_tags(classifier_orig).classifier_tags.multi_class:
        problems = [2, 3]
    else:  # binary classification only
        problems = [2]

    for n_centers in problems:
        # create a very noisy dataset
        X, y = make_blobs(centers=n_centers, random_state=0, cluster_std=20)
        X_train, X_test, y_train, y_test = train_test_split(
            X, y, test_size=0.5, random_state=0
        )

        # can't use gram_if_pairwise() here, setting up gram matrix manually
        if get_tags(classifier_orig).input_tags.pairwise:
            X_test = rbf_kernel(X_test, X_train)
            X_train = rbf_kernel(X_train, X_train)

        n_centers = len(np.unique(y_train))

        if n_centers == 2:
            class_weight = {0: 1000, 1: 0.0001}
        else:
            class_weight = {0: 1000, 1: 0.0001, 2: 0.0001}

        classifier = clone(classifier_orig).set_params(class_weight=class_weight)
        if hasattr(classifier, "n_iter"):
            classifier.set_params(n_iter=100)
        if hasattr(classifier, "max_iter"):
            classifier.set_params(max_iter=1000)
        if hasattr(classifier, "min_weight_fraction_leaf"):
            classifier.set_params(min_weight_fraction_leaf=0.01)
        if hasattr(classifier, "n_iter_no_change"):
            classifier.set_params(n_iter_no_change=20)

        set_random_state(classifier)
        classifier.fit(X_train, y_train)
        y_pred = classifier.predict(X_test)
        # XXX: Generally can use 0.89 here. On Windows, LinearSVC gets
        #      0.88 (Issue #9111)
        if not get_tags(classifier_orig).classifier_tags.poor_score:
            assert np.mean(y_pred == 0) > 0.87


@ignore_warnings(category=FutureWarning)
def check_class_weight_balanced_classifiers(
    name, classifier_orig, X_train, y_train, X_test, y_test, weights
):
    classifier = clone(classifier_orig)
    if hasattr(classifier, "n_iter"):
        classifier.set_params(n_iter=100)
    if hasattr(classifier, "max_iter"):
        classifier.set_params(max_iter=1000)

    set_random_state(classifier)
    classifier.fit(X_train, y_train)
    y_pred = classifier.predict(X_test)

    classifier.set_params(class_weight="balanced")
    classifier.fit(X_train, y_train)
    y_pred_balanced = classifier.predict(X_test)
    assert f1_score(y_test, y_pred_balanced, average="weighted") > f1_score(
        y_test, y_pred, average="weighted"
    )


@ignore_warnings(category=FutureWarning)
def check_class_weight_balanced_linear_classifier(name, estimator_orig):
    """Test class weights with non-contiguous class labels."""
    # this is run on classes, not instances, though this should be changed
    X = np.array([[-1.0, -1.0], [-1.0, 0], [-0.8, -1.0], [1.0, 1.0], [1.0, 0.0]])
    y = np.array([1, 1, 1, -1, -1])

    classifier = clone(estimator_orig)

    if hasattr(classifier, "n_iter"):
        # This is a very small dataset, default n_iter are likely to prevent
        # convergence
        classifier.set_params(n_iter=1000)
    if hasattr(classifier, "max_iter"):
        classifier.set_params(max_iter=1000)
    if hasattr(classifier, "cv"):
        classifier.set_params(cv=3)
    set_random_state(classifier)

    # Let the model compute the class frequencies
    classifier.set_params(class_weight="balanced")
    coef_balanced = classifier.fit(X, y).coef_.copy()

    # Count each label occurrence to reweight manually
    n_samples = len(y)
    n_classes = float(len(np.unique(y)))

    class_weight = {
        1: n_samples / (np.sum(y == 1) * n_classes),
        -1: n_samples / (np.sum(y == -1) * n_classes),
    }
    classifier.set_params(class_weight=class_weight)
    coef_manual = classifier.fit(X, y).coef_.copy()

    assert_allclose(
        coef_balanced,
        coef_manual,
        err_msg="Classifier %s is not computing class_weight=balanced properly." % name,
    )


@ignore_warnings(category=FutureWarning)
def check_estimators_overwrite_params(name, estimator_orig):
    X, y = make_blobs(random_state=0, n_samples=21)
    X = _enforce_estimator_tags_X(estimator_orig, X, kernel=rbf_kernel)
    estimator = clone(estimator_orig)
    y = _enforce_estimator_tags_y(estimator, y)

    set_random_state(estimator)

    # Make a physical copy of the original estimator parameters before fitting.
    params = estimator.get_params()
    original_params = deepcopy(params)

    # Fit the model
    estimator.fit(X, y)

    # Compare the state of the model parameters with the original parameters
    new_params = estimator.get_params()
    for param_name, original_value in original_params.items():
        new_value = new_params[param_name]

        # We should never change or mutate the internal state of input
        # parameters by default. To check this we use the joblib.hash function
        # that introspects recursively any subobjects to compute a checksum.
        # The only exception to this rule of immutable constructor parameters
        # is possible RandomState instance but in this check we explicitly
        # fixed the random_state params recursively to be integer seeds.
        assert joblib.hash(new_value) == joblib.hash(original_value), (
            "Estimator %s should not change or mutate "
            " the parameter %s from %s to %s during fit."
            % (name, param_name, original_value, new_value)
        )


@ignore_warnings(category=FutureWarning)
def check_no_attributes_set_in_init(name, estimator_orig):
    """Check setting during init."""
    try:
        # Clone fails if the estimator does not store
        # all parameters as an attribute during init
        estimator = clone(estimator_orig)
    except AttributeError:
        raise AttributeError(
            f"Estimator {name} should store all parameters as an attribute during init."
        )

    if hasattr(type(estimator).__init__, "deprecated_original"):
        return

    init_params = _get_args(type(estimator).__init__)
    parents_init_params = [
        param
        for params_parent in (_get_args(parent) for parent in type(estimator).__mro__)
        for param in params_parent
    ]

    # Test for no setting apart from parameters during init
    invalid_attr = set(vars(estimator)) - set(init_params) - set(parents_init_params)
    # Ignore private attributes
    invalid_attr = set([attr for attr in invalid_attr if not attr.startswith("_")])
    assert not invalid_attr, (
        "Estimator %s should not set any attribute apart"
        " from parameters during init. Found attributes %s."
        % (name, sorted(invalid_attr))
    )


@ignore_warnings(category=FutureWarning)
def check_sparsify_coefficients(name, estimator_orig):
    X = np.array(
        [
            [-2, -1],
            [-1, -1],
            [-1, -2],
            [1, 1],
            [1, 2],
            [2, 1],
            [-1, -2],
            [2, 2],
            [-2, -2],
        ]
    )
    y = np.array([1, 1, 1, 2, 2, 2, 3, 3, 3])
    y = _enforce_estimator_tags_y(estimator_orig, y)
    est = clone(estimator_orig)

    est.fit(X, y)
    pred_orig = est.predict(X)

    # test sparsify with dense inputs
    est.sparsify()
    assert sparse.issparse(est.coef_)
    pred = est.predict(X)
    assert_array_equal(pred, pred_orig)

    # pickle and unpickle with sparse coef_
    est = pickle.loads(pickle.dumps(est))
    assert sparse.issparse(est.coef_)
    pred = est.predict(X)
    assert_array_equal(pred, pred_orig)


@ignore_warnings(category=FutureWarning)
def check_classifier_data_not_an_array(name, estimator_orig):
    X = np.array(
        [
            [3, 0],
            [0, 1],
            [0, 2],
            [1, 1],
            [1, 2],
            [2, 1],
            [0, 3],
            [1, 0],
            [2, 0],
            [4, 4],
            [2, 3],
            [3, 2],
        ]
    )
    X = _enforce_estimator_tags_X(estimator_orig, X)
    y = np.array([1, 1, 1, 2, 2, 2, 1, 1, 1, 2, 2, 2])
    y = _enforce_estimator_tags_y(estimator_orig, y)
    for obj_type in ["NotAnArray", "PandasDataframe"]:
        check_estimators_data_not_an_array(name, estimator_orig, X, y, obj_type)


@ignore_warnings(category=FutureWarning)
def check_regressor_data_not_an_array(name, estimator_orig):
    X, y = _regression_dataset()
    X = _enforce_estimator_tags_X(estimator_orig, X)
    y = _enforce_estimator_tags_y(estimator_orig, y)
    for obj_type in ["NotAnArray", "PandasDataframe"]:
        check_estimators_data_not_an_array(name, estimator_orig, X, y, obj_type)


@ignore_warnings(category=FutureWarning)
def check_estimators_data_not_an_array(name, estimator_orig, X, y, obj_type):
    if name in CROSS_DECOMPOSITION:
        raise SkipTest(
            "Skipping check_estimators_data_not_an_array "
            "for cross decomposition module as estimators "
            "are not deterministic."
        )
    # separate estimators to control random seeds
    estimator_1 = clone(estimator_orig)
    estimator_2 = clone(estimator_orig)
    set_random_state(estimator_1)
    set_random_state(estimator_2)

    if obj_type not in ["NotAnArray", "PandasDataframe"]:
        raise ValueError("Data type {0} not supported".format(obj_type))

    if obj_type == "NotAnArray":
        y_ = _NotAnArray(np.asarray(y))
        X_ = _NotAnArray(np.asarray(X))
    else:
        # Here pandas objects (Series and DataFrame) are tested explicitly
        # because some estimators may handle them (especially their indexing)
        # specially.
        try:
            import pandas as pd

            y_ = np.asarray(y)
            if y_.ndim == 1:
                y_ = pd.Series(y_, copy=False)
            else:
                y_ = pd.DataFrame(y_, copy=False)
            X_ = pd.DataFrame(np.asarray(X), copy=False)

        except ImportError:
            raise SkipTest(
                "pandas is not installed: not checking estimators for pandas objects."
            )

    # fit
    estimator_1.fit(X_, y_)
    pred1 = estimator_1.predict(X_)
    estimator_2.fit(X, y)
    pred2 = estimator_2.predict(X)
    assert_allclose(pred1, pred2, atol=1e-2, err_msg=name)


def check_parameters_default_constructible(name, Estimator):
    # test default-constructibility
    # get rid of deprecation warnings

    Estimator = Estimator.__class__

    with ignore_warnings(category=FutureWarning):
        estimator = _construct_instance(Estimator)
        # test cloning
        clone(estimator)
        # test __repr__
        repr(estimator)
        # test that set_params returns self
        assert estimator.set_params() is estimator

        # test if init does nothing but set parameters
        # this is important for grid_search etc.
        # We get the default parameters from init and then
        # compare these against the actual values of the attributes.

        # this comes from getattr. Gets rid of deprecation decorator.
        init = getattr(estimator.__init__, "deprecated_original", estimator.__init__)

        try:

            def param_filter(p):
                """Identify hyper parameters of an estimator."""
                return (
                    p.name != "self"
                    and p.kind != p.VAR_KEYWORD
                    and p.kind != p.VAR_POSITIONAL
                )

            init_params = [
                p for p in signature(init).parameters.values() if param_filter(p)
            ]

        except (TypeError, ValueError):
            # init is not a python function.
            # true for mixins
            return
        params = estimator.get_params()
        # they can need a non-default argument
        init_params = init_params[len(getattr(estimator, "_required_parameters", [])) :]

        for init_param in init_params:
            assert (
                init_param.default != init_param.empty
            ), "parameter %s for %s has no default value" % (
                init_param.name,
                type(estimator).__name__,
            )
            allowed_types = {
                str,
                int,
                float,
                bool,
                tuple,
                type(None),
                type,
            }
            # Any numpy numeric such as np.int32.
            allowed_types.update(np.sctypeDict.values())

            allowed_value = (
                type(init_param.default) in allowed_types
                or
                # Although callables are mutable, we accept them as argument
                # default value and trust that neither the implementation of
                # the callable nor of the estimator changes the state of the
                # callable.
                callable(init_param.default)
            )

            assert allowed_value, (
                f"Parameter '{init_param.name}' of estimator "
                f"'{Estimator.__name__}' is of type "
                f"{type(init_param.default).__name__} which is not allowed. "
                f"'{init_param.name}' must be a callable or must be of type "
                f"{set(type.__name__ for type in allowed_types)}."
            )
            if init_param.name not in params.keys():
                # deprecated parameter, not in get_params
                assert init_param.default is None, (
                    f"Estimator parameter '{init_param.name}' of estimator "
                    f"'{Estimator.__name__}' is not returned by get_params. "
                    "If it is deprecated, set its default value to None."
                )
                continue

            param_value = params[init_param.name]
            if isinstance(param_value, np.ndarray):
                assert_array_equal(param_value, init_param.default)
            else:
                failure_text = (
                    f"Parameter {init_param.name} was mutated on init. All "
                    "parameters must be stored unchanged."
                )
                if is_scalar_nan(param_value):
                    # Allows to set default parameters to np.nan
                    assert param_value is init_param.default, failure_text
                else:
                    assert param_value == init_param.default, failure_text


def _enforce_estimator_tags_y(estimator, y):
    # Estimators with a `requires_positive_y` tag only accept strictly positive
    # data
    tags = get_tags(estimator)
    if tags.target_tags.positive_only:
        # Create strictly positive y. The minimal increment above 0 is 1, as
        # y could be of integer dtype.
        y += 1 + abs(y.min())
    if (
        tags.classifier_tags is not None
        and not tags.classifier_tags.multi_class
        and y.size > 0
    ):
        y = np.where(y == y.flat[0], y, y.flat[0] + 1)
    # Estimators in mono_output_task_error raise ValueError if y is of 1-D
    # Convert into a 2-D y for those estimators.
    if tags.target_tags.multi_output and not tags.target_tags.single_output:
        return np.reshape(y, (-1, 1))
    return y


def _enforce_estimator_tags_X(estimator, X, kernel=linear_kernel):
    # Estimators with `1darray` in `X_types` tag only accept
    # X of shape (`n_samples`,)
    if get_tags(estimator).input_tags.one_d_array:
        X = X[:, 0]
    # Estimators with a `requires_positive_X` tag only accept
    # strictly positive data
    if get_tags(estimator).input_tags.positive_only:
        X = X - X.min()
    if get_tags(estimator).input_tags.categorical:
        dtype = np.float64 if get_tags(estimator).input_tags.allow_nan else np.int32
        X = np.round((X - X.min())).astype(dtype)

    if estimator.__class__.__name__ == "SkewedChi2Sampler":
        # SkewedChi2Sampler requires X > -skewdness in transform
        X = X - X.min()

    # Pairwise estimators only accept
    # X of shape (`n_samples`, `n_samples`)
    if _is_pairwise_metric(estimator):
        X = pairwise_distances(X, metric="euclidean")
    elif get_tags(estimator).input_tags.pairwise:
        X = kernel(X, X)
    return X


@ignore_warnings(category=FutureWarning)
def check_non_transformer_estimators_n_iter(name, estimator_orig):
    # Test that estimators that are not transformers with a parameter
    # max_iter, return the attribute of n_iter_ at least 1.

    # These models are dependent on external solvers like
    # libsvm and accessing the iter parameter is non-trivial.
    # SelfTrainingClassifier does not perform an iteration if all samples are
    # labeled, hence n_iter_ = 0 is valid.
    not_run_check_n_iter = [
        "Ridge",
        "RidgeClassifier",
        "RandomizedLasso",
        "LogisticRegressionCV",
        "LinearSVC",
        "LogisticRegression",
        "SelfTrainingClassifier",
    ]

    # Tested in test_transformer_n_iter
    not_run_check_n_iter += CROSS_DECOMPOSITION
    if name in not_run_check_n_iter:
        return

    # LassoLars stops early for the default alpha=1.0 the iris dataset.
    if name == "LassoLars":
        estimator = clone(estimator_orig).set_params(alpha=0.0)
    else:
        estimator = clone(estimator_orig)
    if hasattr(estimator, "max_iter"):
        iris = load_iris()
        X, y_ = iris.data, iris.target
        y_ = _enforce_estimator_tags_y(estimator, y_)

        set_random_state(estimator, 0)

        X = _enforce_estimator_tags_X(estimator_orig, X)

        estimator.fit(X, y_)

        assert np.all(estimator.n_iter_ >= 1)


@ignore_warnings(category=FutureWarning)
def check_transformer_n_iter(name, estimator_orig):
    # Test that transformers with a parameter max_iter, return the
    # attribute of n_iter_ at least 1.
    estimator = clone(estimator_orig)
    if hasattr(estimator, "max_iter"):
        if name in CROSS_DECOMPOSITION:
            # Check using default data
            X = [[0.0, 0.0, 1.0], [1.0, 0.0, 0.0], [2.0, 2.0, 2.0], [2.0, 5.0, 4.0]]
            y_ = [[0.1, -0.2], [0.9, 1.1], [0.1, -0.5], [0.3, -0.2]]

        else:
            X, y_ = make_blobs(
                n_samples=30,
                centers=[[0, 0, 0], [1, 1, 1]],
                random_state=0,
                n_features=2,
                cluster_std=0.1,
            )
            X = _enforce_estimator_tags_X(estimator_orig, X)
        set_random_state(estimator, 0)
        estimator.fit(X, y_)

        # These return a n_iter per component.
        if name in CROSS_DECOMPOSITION:
            for iter_ in estimator.n_iter_:
                assert iter_ >= 1
        else:
            assert estimator.n_iter_ >= 1


@ignore_warnings(category=FutureWarning)
def check_get_params_invariance(name, estimator_orig):
    # Checks if get_params(deep=False) is a subset of get_params(deep=True)
    e = clone(estimator_orig)

    shallow_params = e.get_params(deep=False)
    deep_params = e.get_params(deep=True)

    assert all(item in deep_params.items() for item in shallow_params.items())


@ignore_warnings(category=FutureWarning)
def check_set_params(name, estimator_orig):
    # Check that get_params() returns the same thing
    # before and after set_params() with some fuzz
    estimator = clone(estimator_orig)

    orig_params = estimator.get_params(deep=False)
    msg = "get_params result does not match what was passed to set_params"

    estimator.set_params(**orig_params)
    curr_params = estimator.get_params(deep=False)
    assert set(orig_params.keys()) == set(curr_params.keys()), msg
    for k, v in curr_params.items():
        assert orig_params[k] is v, msg

    # some fuzz values
    test_values = [-np.inf, np.inf, None]

    test_params = deepcopy(orig_params)
    for param_name in orig_params.keys():
        default_value = orig_params[param_name]
        for value in test_values:
            test_params[param_name] = value
            try:
                estimator.set_params(**test_params)
            except (TypeError, ValueError) as e:
                e_type = e.__class__.__name__
                # Exception occurred, possibly parameter validation
                warnings.warn(
                    "{0} occurred during set_params of param {1} on "
                    "{2}. It is recommended to delay parameter "
                    "validation until fit.".format(e_type, param_name, name)
                )

                change_warning_msg = (
                    "Estimator's parameters changed after set_params raised {}".format(
                        e_type
                    )
                )
                params_before_exception = curr_params
                curr_params = estimator.get_params(deep=False)
                try:
                    assert set(params_before_exception.keys()) == set(
                        curr_params.keys()
                    )
                    for k, v in curr_params.items():
                        assert params_before_exception[k] is v
                except AssertionError:
                    warnings.warn(change_warning_msg)
            else:
                curr_params = estimator.get_params(deep=False)
                assert set(test_params.keys()) == set(curr_params.keys()), msg
                for k, v in curr_params.items():
                    assert test_params[k] is v, msg
        test_params[param_name] = default_value


@ignore_warnings(category=FutureWarning)
def check_classifiers_regression_target(name, estimator_orig):
    # Check if classifier throws an exception when fed regression targets

    X, y = _regression_dataset()

    X = _enforce_estimator_tags_X(estimator_orig, X)
    e = clone(estimator_orig)
    msg = "Unknown label type: "
    if not get_tags(e).no_validation:
        with raises(ValueError, match=msg):
            e.fit(X, y)


@ignore_warnings(category=FutureWarning)
def check_decision_proba_consistency(name, estimator_orig):
    # Check whether an estimator having both decision_function and
    # predict_proba methods has outputs with perfect rank correlation.

    centers = [(2, 2), (4, 4)]
    X, y = make_blobs(
        n_samples=100,
        random_state=0,
        n_features=4,
        centers=centers,
        cluster_std=1.0,
        shuffle=True,
    )
    X_train, X_test, y_train, y_test = train_test_split(
        X, y, test_size=0.2, random_state=0
    )
    estimator = clone(estimator_orig)

    if hasattr(estimator, "decision_function") and hasattr(estimator, "predict_proba"):
        estimator.fit(X_train, y_train)
        # Since the link function from decision_function() to predict_proba()
        # is sometimes not precise enough (typically expit), we round to the
        # 10th decimal to avoid numerical issues: we compare the rank
        # with deterministic ties rather than get platform specific rank
        # inversions in case of machine level differences.
        a = estimator.predict_proba(X_test)[:, 1].round(decimals=10)
        b = estimator.decision_function(X_test).round(decimals=10)

        rank_proba, rank_score = rankdata(a), rankdata(b)
        try:
            assert_array_almost_equal(rank_proba, rank_score)
        except AssertionError:
            # Sometimes, the rounding applied on the probabilities will have
            # ties that are not present in the scores because it is
            # numerically more precise. In this case, we relax the test by
            # grouping the decision function scores based on the probability
            # rank and check that the score is monotonically increasing.
            grouped_y_score = np.array(
                [b[rank_proba == group].mean() for group in np.unique(rank_proba)]
            )
            sorted_idx = np.argsort(grouped_y_score)
            assert_array_equal(sorted_idx, np.arange(len(sorted_idx)))


def check_outliers_fit_predict(name, estimator_orig):
    # Check fit_predict for outlier detectors.

    n_samples = 300
    X, _ = make_blobs(n_samples=n_samples, random_state=0)
    X = shuffle(X, random_state=7)
    n_samples, n_features = X.shape
    estimator = clone(estimator_orig)

    set_random_state(estimator)

    y_pred = estimator.fit_predict(X)
    assert y_pred.shape == (n_samples,)
    assert y_pred.dtype.kind == "i"
    assert_array_equal(np.unique(y_pred), np.array([-1, 1]))

    # check fit_predict = fit.predict when the estimator has both a predict and
    # a fit_predict method. recall that it is already assumed here that the
    # estimator has a fit_predict method
    if hasattr(estimator, "predict"):
        y_pred_2 = estimator.fit(X).predict(X)
        assert_array_equal(y_pred, y_pred_2)

    if hasattr(estimator, "contamination"):
        # proportion of outliers equal to contamination parameter when not
        # set to 'auto'
        expected_outliers = 30
        contamination = float(expected_outliers) / n_samples
        estimator.set_params(contamination=contamination)
        y_pred = estimator.fit_predict(X)

        num_outliers = np.sum(y_pred != 1)
        # num_outliers should be equal to expected_outliers unless
        # there are ties in the decision_function values. this can
        # only be tested for estimators with a decision_function
        # method
        if num_outliers != expected_outliers and hasattr(
            estimator, "decision_function"
        ):
            decision = estimator.decision_function(X)
            check_outlier_corruption(num_outliers, expected_outliers, decision)


def check_fit_non_negative(name, estimator_orig):
    # Check that proper warning is raised for non-negative X
    # when tag requires_positive_X is present
    X = np.array([[-1.0, 1], [-1.0, 1]])
    y = np.array([1, 2])
    estimator = clone(estimator_orig)
    with raises(ValueError):
        estimator.fit(X, y)


def check_fit_idempotent(name, estimator_orig):
    # Check that est.fit(X) is the same as est.fit(X).fit(X). Ideally we would
    # check that the estimated parameters during training (e.g. coefs_) are
    # the same, but having a universal comparison function for those
    # attributes is difficult and full of edge cases. So instead we check that
    # predict(), predict_proba(), decision_function() and transform() return
    # the same results.

    check_methods = ["predict", "transform", "decision_function", "predict_proba"]
    rng = np.random.RandomState(0)

    estimator = clone(estimator_orig)
    set_random_state(estimator)
    if "warm_start" in estimator.get_params().keys():
        estimator.set_params(warm_start=False)

    n_samples = 100
    X = rng.normal(loc=100, size=(n_samples, 2))
    X = _enforce_estimator_tags_X(estimator, X)
    if is_regressor(estimator_orig):
        y = rng.normal(size=n_samples)
    else:
        y = rng.randint(low=0, high=2, size=n_samples)
    y = _enforce_estimator_tags_y(estimator, y)

    train, test = next(ShuffleSplit(test_size=0.2, random_state=rng).split(X))
    X_train, y_train = _safe_split(estimator, X, y, train)
    X_test, y_test = _safe_split(estimator, X, y, test, train)

    # Fit for the first time
    estimator.fit(X_train, y_train)

    result = {
        method: getattr(estimator, method)(X_test)
        for method in check_methods
        if hasattr(estimator, method)
    }

    # Fit again
    set_random_state(estimator)
    estimator.fit(X_train, y_train)

    for method in check_methods:
        if hasattr(estimator, method):
            new_result = getattr(estimator, method)(X_test)
            if np.issubdtype(new_result.dtype, np.floating):
                tol = 2 * np.finfo(new_result.dtype).eps
            else:
                tol = 2 * np.finfo(np.float64).eps
            assert_allclose_dense_sparse(
                result[method],
                new_result,
                atol=max(tol, 1e-9),
                rtol=max(tol, 1e-7),
                err_msg="Idempotency check failed for method {}".format(method),
            )


def check_fit_check_is_fitted(name, estimator_orig):
    # Make sure that estimator doesn't pass check_is_fitted before calling fit
    # and that passes check_is_fitted once it's fit.

    rng = np.random.RandomState(42)

    estimator = clone(estimator_orig)
    set_random_state(estimator)
    if "warm_start" in estimator.get_params():
        estimator.set_params(warm_start=False)

    n_samples = 100
    X = rng.normal(loc=100, size=(n_samples, 2))
    X = _enforce_estimator_tags_X(estimator, X)
    if is_regressor(estimator_orig):
        y = rng.normal(size=n_samples)
    else:
        y = rng.randint(low=0, high=2, size=n_samples)
    y = _enforce_estimator_tags_y(estimator, y)

    if get_tags(estimator).requires_fit:
        # stateless estimators (such as FunctionTransformer) are always "fit"!
        try:
            check_is_fitted(estimator)
            raise AssertionError(
                f"{estimator.__class__.__name__} passes check_is_fitted before being"
                " fit!"
            )
        except NotFittedError:
            pass
    estimator.fit(X, y)
    try:
        check_is_fitted(estimator)
    except NotFittedError as e:
        raise NotFittedError(
            "Estimator fails to pass `check_is_fitted` even though it has been fit."
        ) from e


def check_n_features_in(name, estimator_orig):
    # Make sure that n_features_in_ attribute doesn't exist until fit is
    # called, and that its value is correct.

    rng = np.random.RandomState(0)

    estimator = clone(estimator_orig)
    set_random_state(estimator)
    if "warm_start" in estimator.get_params():
        estimator.set_params(warm_start=False)

    n_samples = 100
    X = rng.normal(loc=100, size=(n_samples, 2))
    X = _enforce_estimator_tags_X(estimator, X)
    if is_regressor(estimator_orig):
        y = rng.normal(size=n_samples)
    else:
        y = rng.randint(low=0, high=2, size=n_samples)
    y = _enforce_estimator_tags_y(estimator, y)

    assert not hasattr(estimator, "n_features_in_")
    estimator.fit(X, y)
    assert hasattr(estimator, "n_features_in_")
    assert estimator.n_features_in_ == X.shape[1]


def check_requires_y_none(name, estimator_orig):
    # Make sure that an estimator with requires_y=True fails gracefully when
    # given y=None

    rng = np.random.RandomState(0)

    estimator = clone(estimator_orig)
    set_random_state(estimator)

    n_samples = 100
    X = rng.normal(loc=100, size=(n_samples, 2))
    X = _enforce_estimator_tags_X(estimator, X)

    expected_err_msgs = (
        "requires y to be passed, but the target y is None",
        "Expected array-like (array or non-string sequence), got None",
        "y should be a 1d array",
    )

    try:
        estimator.fit(X, None)
    except ValueError as ve:
        if not any(msg in str(ve) for msg in expected_err_msgs):
            raise ve


<<<<<<< HEAD
=======
@ignore_warnings(category=FutureWarning)
def check_n_features_in_after_fitting(name, estimator_orig):
    # Make sure that n_features_in are checked after fitting
    tags = get_tags(estimator_orig)

    is_supported_X_types = tags.input_tags.two_d_array or tags.input_tags.categorical

    if not is_supported_X_types or tags.no_validation:
        return

    rng = np.random.RandomState(0)

    estimator = clone(estimator_orig)
    set_random_state(estimator)
    if "warm_start" in estimator.get_params():
        estimator.set_params(warm_start=False)

    n_samples = 10
    X = rng.normal(size=(n_samples, 4))
    X = _enforce_estimator_tags_X(estimator, X)

    if is_regressor(estimator):
        y = rng.normal(size=n_samples)
    else:
        y = rng.randint(low=0, high=2, size=n_samples)
    y = _enforce_estimator_tags_y(estimator, y)

    estimator.fit(X, y)
    assert estimator.n_features_in_ == X.shape[1]

    # check methods will check n_features_in_
    check_methods = [
        "predict",
        "transform",
        "decision_function",
        "predict_proba",
        "score",
    ]
    X_bad = X[:, [1]]

    msg = f"X has 1 features, but \\w+ is expecting {X.shape[1]} features as input"
    for method in check_methods:
        if not hasattr(estimator, method):
            continue

        callable_method = getattr(estimator, method)
        if method == "score":
            callable_method = partial(callable_method, y=y)

        with raises(ValueError, match=msg):
            callable_method(X_bad)

    # partial_fit will check in the second call
    if not hasattr(estimator, "partial_fit"):
        return

    estimator = clone(estimator_orig)
    if is_classifier(estimator):
        estimator.partial_fit(X, y, classes=np.unique(y))
    else:
        estimator.partial_fit(X, y)
    assert estimator.n_features_in_ == X.shape[1]

    with raises(ValueError, match=msg):
        estimator.partial_fit(X_bad, y)


>>>>>>> fed914f0
def check_estimator_get_tags_default_keys(name, estimator_orig):
    # check that if __sklearn_tags__ is implemented, it's an instance of Tags
    estimator = clone(estimator_orig)
    if not hasattr(estimator, "__sklearn_tags__"):
        return

    assert isinstance(
        estimator.__sklearn_tags__(), Tags
    ), f"{name}.__sklearn_tags__() must be an instance of Tags"


def check_estimator_tags_renamed(name, estimator_orig):
    assert not hasattr(estimator_orig, "_more_tags"), (
        "_more_tags() was removed in 1.6. " "Please use __sklearn_tags__ instead.",
    )
    assert not hasattr(estimator_orig, "_get_tags"), (
        "_get_tags() was removed in 1.6. " "Please use __sklearn_tags__ instead."
    )


<<<<<<< HEAD
=======
def check_dataframe_column_names_consistency(name, estimator_orig):
    try:
        import pandas as pd
    except ImportError:
        raise SkipTest(
            "pandas is not installed: not checking column name consistency for pandas"
        )

    tags = get_tags(estimator_orig)
    is_supported_X_types = tags.input_tags.two_d_array or tags.input_tags.categorical

    if not is_supported_X_types or tags.no_validation:
        return

    rng = np.random.RandomState(0)

    estimator = clone(estimator_orig)
    set_random_state(estimator)

    X_orig = rng.normal(size=(150, 8))

    X_orig = _enforce_estimator_tags_X(estimator, X_orig)
    n_samples, n_features = X_orig.shape

    names = np.array([f"col_{i}" for i in range(n_features)])
    X = pd.DataFrame(X_orig, columns=names, copy=False)

    if is_regressor(estimator):
        y = rng.normal(size=n_samples)
    else:
        y = rng.randint(low=0, high=2, size=n_samples)
    y = _enforce_estimator_tags_y(estimator, y)

    # Check that calling `fit` does not raise any warnings about feature names.
    with warnings.catch_warnings():
        warnings.filterwarnings(
            "error",
            message="X does not have valid feature names",
            category=UserWarning,
            module="sklearn",
        )
        estimator.fit(X, y)

    if not hasattr(estimator, "feature_names_in_"):
        raise ValueError(
            "Estimator does not have a feature_names_in_ "
            "attribute after fitting with a dataframe"
        )
    assert isinstance(estimator.feature_names_in_, np.ndarray)
    assert estimator.feature_names_in_.dtype == object
    assert_array_equal(estimator.feature_names_in_, names)

    # Only check sklearn estimators for feature_names_in_ in docstring
    module_name = estimator_orig.__module__
    if (
        module_name.startswith("sklearn.")
        and not ("test_" in module_name or module_name.endswith("_testing"))
        and ("feature_names_in_" not in (estimator_orig.__doc__))
    ):
        raise ValueError(
            f"Estimator {name} does not document its feature_names_in_ attribute"
        )

    check_methods = []
    for method in (
        "predict",
        "transform",
        "decision_function",
        "predict_proba",
        "score",
        "score_samples",
        "predict_log_proba",
    ):
        if not hasattr(estimator, method):
            continue

        callable_method = getattr(estimator, method)
        if method == "score":
            callable_method = partial(callable_method, y=y)
        check_methods.append((method, callable_method))

    for _, method in check_methods:
        with warnings.catch_warnings():
            warnings.filterwarnings(
                "error",
                message="X does not have valid feature names",
                category=UserWarning,
                module="sklearn",
            )
            method(X)  # works without UserWarning for valid features

    invalid_names = [
        (names[::-1], "Feature names must be in the same order as they were in fit."),
        (
            [f"another_prefix_{i}" for i in range(n_features)],
            (
                "Feature names unseen at fit time:\n- another_prefix_0\n-"
                " another_prefix_1\n"
            ),
        ),
        (
            names[:3],
            f"Feature names seen at fit time, yet now missing:\n- {min(names[3:])}\n",
        ),
    ]
    params = {
        key: value
        for key, value in estimator.get_params().items()
        if "early_stopping" in key
    }
    early_stopping_enabled = any(value is True for value in params.values())

    for invalid_name, additional_message in invalid_names:
        X_bad = pd.DataFrame(X, columns=invalid_name, copy=False)

        expected_msg = re.escape(
            "The feature names should match those that were passed during fit.\n"
            f"{additional_message}"
        )
        for name, method in check_methods:
            with raises(
                ValueError, match=expected_msg, err_msg=f"{name} did not raise"
            ):
                method(X_bad)

        # partial_fit checks on second call
        # Do not call partial fit if early_stopping is on
        if not hasattr(estimator, "partial_fit") or early_stopping_enabled:
            continue

        estimator = clone(estimator_orig)
        if is_classifier(estimator):
            classes = np.unique(y)
            estimator.partial_fit(X, y, classes=classes)
        else:
            estimator.partial_fit(X, y)

        with raises(ValueError, match=expected_msg):
            estimator.partial_fit(X_bad, y)


>>>>>>> fed914f0
def check_transformer_get_feature_names_out(name, transformer_orig):
    tags = get_tags(transformer_orig)
    if not tags.input_tags.two_d_array or tags.no_validation:
        return

    X, y = make_blobs(
        n_samples=30,
        centers=[[0, 0, 0], [1, 1, 1]],
        random_state=0,
        n_features=2,
        cluster_std=0.1,
    )
    X = StandardScaler().fit_transform(X)

    transformer = clone(transformer_orig)
    X = _enforce_estimator_tags_X(transformer, X)

    n_features = X.shape[1]
    set_random_state(transformer)

    y_ = y
    if name in CROSS_DECOMPOSITION:
        y_ = np.c_[np.asarray(y), np.asarray(y)]
        y_[::2, 1] *= 2

    X_transform = transformer.fit_transform(X, y=y_)
    input_features = [f"feature{i}" for i in range(n_features)]

    # input_features names is not the same length as n_features_in_
    with raises(ValueError, match="input_features should have length equal"):
        transformer.get_feature_names_out(input_features[::2])

    feature_names_out = transformer.get_feature_names_out(input_features)
    assert feature_names_out is not None
    assert isinstance(feature_names_out, np.ndarray)
    assert feature_names_out.dtype == object
    assert all(isinstance(name, str) for name in feature_names_out)

    if isinstance(X_transform, tuple):
        n_features_out = X_transform[0].shape[1]
    else:
        n_features_out = X_transform.shape[1]

    assert (
        len(feature_names_out) == n_features_out
    ), f"Expected {n_features_out} feature names, got {len(feature_names_out)}"


def check_transformer_get_feature_names_out_pandas(name, transformer_orig):
    try:
        import pandas as pd
    except ImportError:
        raise SkipTest(
            "pandas is not installed: not checking column name consistency for pandas"
        )

    tags = get_tags(transformer_orig)
    if not tags.input_tags.two_d_array or tags.no_validation:
        return

    X, y = make_blobs(
        n_samples=30,
        centers=[[0, 0, 0], [1, 1, 1]],
        random_state=0,
        n_features=2,
        cluster_std=0.1,
    )
    X = StandardScaler().fit_transform(X)

    transformer = clone(transformer_orig)
    X = _enforce_estimator_tags_X(transformer, X)

    n_features = X.shape[1]
    set_random_state(transformer)

    y_ = y
    if name in CROSS_DECOMPOSITION:
        y_ = np.c_[np.asarray(y), np.asarray(y)]
        y_[::2, 1] *= 2

    feature_names_in = [f"col{i}" for i in range(n_features)]
    df = pd.DataFrame(X, columns=feature_names_in, copy=False)
    X_transform = transformer.fit_transform(df, y=y_)

    # error is raised when `input_features` do not match feature_names_in
    invalid_feature_names = [f"bad{i}" for i in range(n_features)]
    with raises(ValueError, match="input_features is not equal to feature_names_in_"):
        transformer.get_feature_names_out(invalid_feature_names)

    feature_names_out_default = transformer.get_feature_names_out()
    feature_names_in_explicit_names = transformer.get_feature_names_out(
        feature_names_in
    )
    assert_array_equal(feature_names_out_default, feature_names_in_explicit_names)

    if isinstance(X_transform, tuple):
        n_features_out = X_transform[0].shape[1]
    else:
        n_features_out = X_transform.shape[1]

    assert (
        len(feature_names_out_default) == n_features_out
    ), f"Expected {n_features_out} feature names, got {len(feature_names_out_default)}"


def check_param_validation(name, estimator_orig):
    # Check that an informative error is raised when the value of a constructor
    # parameter does not have an appropriate type or value.
    rng = np.random.RandomState(0)
    X = rng.uniform(size=(20, 5))
    y = rng.randint(0, 2, size=20)
    y = _enforce_estimator_tags_y(estimator_orig, y)
    tags = get_tags(estimator_orig)

    estimator_params = estimator_orig.get_params(deep=False).keys()

    # check that there is a constraint for each parameter
    if estimator_params:
        validation_params = estimator_orig._parameter_constraints.keys()
        unexpected_params = set(validation_params) - set(estimator_params)
        missing_params = set(estimator_params) - set(validation_params)
        err_msg = (
            f"Mismatch between _parameter_constraints and the parameters of {name}."
            f"\nConsider the unexpected parameters {unexpected_params} and expected but"
            f" missing parameters {missing_params}"
        )
        assert validation_params == estimator_params, err_msg

    # this object does not have a valid type for sure for all params
    param_with_bad_type = type("BadType", (), {})()

    fit_methods = ["fit", "partial_fit", "fit_transform", "fit_predict"]

    for param_name in estimator_params:
        constraints = estimator_orig._parameter_constraints[param_name]

        if constraints == "no_validation":
            # This parameter is not validated
            continue

        # Mixing an interval of reals and an interval of integers must be avoided.
        if any(
            isinstance(constraint, Interval) and constraint.type == Integral
            for constraint in constraints
        ) and any(
            isinstance(constraint, Interval) and constraint.type == Real
            for constraint in constraints
        ):
            raise ValueError(
                f"The constraint for parameter {param_name} of {name} can't have a mix"
                " of intervals of Integral and Real types. Use the type RealNotInt"
                " instead of Real."
            )

        match = rf"The '{param_name}' parameter of {name} must be .* Got .* instead."
        err_msg = (
            f"{name} does not raise an informative error message when the "
            f"parameter {param_name} does not have a valid type or value."
        )

        estimator = clone(estimator_orig)

        # First, check that the error is raised if param doesn't match any valid type.
        estimator.set_params(**{param_name: param_with_bad_type})

        for method in fit_methods:
            if not hasattr(estimator, method):
                # the method is not accessible with the current set of parameters
                continue

            err_msg = (
                f"{name} does not raise an informative error message when the parameter"
                f" {param_name} does not have a valid type. If any Python type is"
                " valid, the constraint should be 'no_validation'."
            )

            with raises(InvalidParameterError, match=match, err_msg=err_msg):
                if tags.target_tags.one_d_labels or tags.target_tags.two_d_labels:
                    # The estimator is a label transformer and take only `y`
                    getattr(estimator, method)(y)
                else:
                    getattr(estimator, method)(X, y)

        # Then, for constraints that are more than a type constraint, check that the
        # error is raised if param does match a valid type but does not match any valid
        # value for this type.
        constraints = [make_constraint(constraint) for constraint in constraints]

        for constraint in constraints:
            try:
                bad_value = generate_invalid_param_val(constraint)
            except NotImplementedError:
                continue

            estimator.set_params(**{param_name: bad_value})

            for method in fit_methods:
                if not hasattr(estimator, method):
                    # the method is not accessible with the current set of parameters
                    continue

                err_msg = (
                    f"{name} does not raise an informative error message when the "
                    f"parameter {param_name} does not have a valid value.\n"
                    "Constraints should be disjoint. For instance "
                    "[StrOptions({'a_string'}), str] is not a acceptable set of "
                    "constraint because generating an invalid string for the first "
                    "constraint will always produce a valid string for the second "
                    "constraint."
                )

                with raises(InvalidParameterError, match=match, err_msg=err_msg):
                    if tags.target_tags.one_d_labels or tags.target_tags.two_d_labels:
                        # The estimator is a label transformer and take only `y`
                        getattr(estimator, method)(y)
                    else:
                        getattr(estimator, method)(X, y)


def check_set_output_transform(name, transformer_orig):
    # Check transformer.set_output with the default configuration does not
    # change the transform output.
    tags = get_tags(transformer_orig)
    if not tags.input_tags.two_d_array or tags.no_validation:
        return

    rng = np.random.RandomState(0)
    transformer = clone(transformer_orig)

    X = rng.uniform(size=(20, 5))
    X = _enforce_estimator_tags_X(transformer_orig, X)
    y = rng.randint(0, 2, size=20)
    y = _enforce_estimator_tags_y(transformer_orig, y)
    set_random_state(transformer)

    def fit_then_transform(est):
        if name in CROSS_DECOMPOSITION:
            return est.fit(X, y).transform(X, y)
        return est.fit(X, y).transform(X)

    def fit_transform(est):
        return est.fit_transform(X, y)

    transform_methods = {
        "transform": fit_then_transform,
        "fit_transform": fit_transform,
    }
    for name, transform_method in transform_methods.items():
        transformer = clone(transformer)
        if not hasattr(transformer, name):
            continue
        X_trans_no_setting = transform_method(transformer)

        # Auto wrapping only wraps the first array
        if name in CROSS_DECOMPOSITION:
            X_trans_no_setting = X_trans_no_setting[0]

        transformer.set_output(transform="default")
        X_trans_default = transform_method(transformer)

        if name in CROSS_DECOMPOSITION:
            X_trans_default = X_trans_default[0]

        # Default and no setting -> returns the same transformation
        assert_allclose_dense_sparse(X_trans_no_setting, X_trans_default)


def _output_from_fit_transform(transformer, name, X, df, y):
    """Generate output to test `set_output` for different configuration:

    - calling either `fit.transform` or `fit_transform`;
    - passing either a dataframe or a numpy array to fit;
    - passing either a dataframe or a numpy array to transform.
    """
    outputs = {}

    # fit then transform case:
    cases = [
        ("fit.transform/df/df", df, df),
        ("fit.transform/df/array", df, X),
        ("fit.transform/array/df", X, df),
        ("fit.transform/array/array", X, X),
    ]
    if all(hasattr(transformer, meth) for meth in ["fit", "transform"]):
        for (
            case,
            data_fit,
            data_transform,
        ) in cases:
            transformer.fit(data_fit, y)
            if name in CROSS_DECOMPOSITION:
                X_trans, _ = transformer.transform(data_transform, y)
            else:
                X_trans = transformer.transform(data_transform)
            outputs[case] = (X_trans, transformer.get_feature_names_out())

    # fit_transform case:
    cases = [
        ("fit_transform/df", df),
        ("fit_transform/array", X),
    ]
    if hasattr(transformer, "fit_transform"):
        for case, data in cases:
            if name in CROSS_DECOMPOSITION:
                X_trans, _ = transformer.fit_transform(data, y)
            else:
                X_trans = transformer.fit_transform(data, y)
            outputs[case] = (X_trans, transformer.get_feature_names_out())

    return outputs


def _check_generated_dataframe(
    name,
    case,
    index,
    outputs_default,
    outputs_dataframe_lib,
    is_supported_dataframe,
    create_dataframe,
    assert_frame_equal,
):
    """Check if the generated DataFrame by the transformer is valid.

    The DataFrame implementation is specified through the parameters of this function.

    Parameters
    ----------
    name : str
        The name of the transformer.
    case : str
        A single case from the cases generated by `_output_from_fit_transform`.
    index : index or None
        The index of the DataFrame. `None` if the library does not implement a DataFrame
        with an index.
    outputs_default : tuple
        A tuple containing the output data and feature names for the default output.
    outputs_dataframe_lib : tuple
        A tuple containing the output data and feature names for the pandas case.
    is_supported_dataframe : callable
        A callable that takes a DataFrame instance as input and return whether or
        E.g. `lambda X: isintance(X, pd.DataFrame)`.
    create_dataframe : callable
        A callable taking as parameters `data`, `columns`, and `index` and returns
        a callable. Be aware that `index` can be ignored. For example, polars dataframes
        would ignore the idnex.
    assert_frame_equal : callable
        A callable taking 2 dataframes to compare if they are equal.
    """
    X_trans, feature_names_default = outputs_default
    df_trans, feature_names_dataframe_lib = outputs_dataframe_lib

    assert is_supported_dataframe(df_trans)
    # We always rely on the output of `get_feature_names_out` of the
    # transformer used to generate the dataframe as a ground-truth of the
    # columns.
    # If a dataframe is passed into transform, then the output should have the same
    # index
    expected_index = index if case.endswith("df") else None
    expected_dataframe = create_dataframe(
        X_trans, columns=feature_names_dataframe_lib, index=expected_index
    )

    try:
        assert_frame_equal(df_trans, expected_dataframe)
    except AssertionError as e:
        raise AssertionError(
            f"{name} does not generate a valid dataframe in the {case} "
            "case. The generated dataframe is not equal to the expected "
            f"dataframe. The error message is: {e}"
        ) from e


def _check_set_output_transform_dataframe(
    name,
    transformer_orig,
    *,
    dataframe_lib,
    is_supported_dataframe,
    create_dataframe,
    assert_frame_equal,
    context,
):
    """Check that a transformer can output a DataFrame when requested.

    The DataFrame implementation is specified through the parameters of this function.

    Parameters
    ----------
    name : str
        The name of the transformer.
    transformer_orig : estimator
        The original transformer instance.
    dataframe_lib : str
        The name of the library implementing the DataFrame.
    is_supported_dataframe : callable
        A callable that takes a DataFrame instance as input and returns whether or
        not it is supported by the dataframe library.
        E.g. `lambda X: isintance(X, pd.DataFrame)`.
    create_dataframe : callable
        A callable taking as parameters `data`, `columns`, and `index` and returns
        a callable. Be aware that `index` can be ignored. For example, polars dataframes
        will ignore the index.
    assert_frame_equal : callable
        A callable taking 2 dataframes to compare if they are equal.
    context : {"local", "global"}
        Whether to use a local context by setting `set_output(...)` on the transformer
        or a global context by using the `with config_context(...)`
    """
    # Check transformer.set_output configures the output of transform="pandas".
    tags = get_tags(transformer_orig)
    if not tags.input_tags.two_d_array or tags.no_validation:
        return

    rng = np.random.RandomState(0)
    transformer = clone(transformer_orig)

    X = rng.uniform(size=(20, 5))
    X = _enforce_estimator_tags_X(transformer_orig, X)
    y = rng.randint(0, 2, size=20)
    y = _enforce_estimator_tags_y(transformer_orig, y)
    set_random_state(transformer)

    feature_names_in = [f"col{i}" for i in range(X.shape[1])]
    index = [f"index{i}" for i in range(X.shape[0])]
    df = create_dataframe(X, columns=feature_names_in, index=index)

    transformer_default = clone(transformer).set_output(transform="default")
    outputs_default = _output_from_fit_transform(transformer_default, name, X, df, y)

    if context == "local":
        transformer_df = clone(transformer).set_output(transform=dataframe_lib)
        context_to_use = nullcontext()
    else:  # global
        transformer_df = clone(transformer)
        context_to_use = config_context(transform_output=dataframe_lib)

    try:
        with context_to_use:
            outputs_df = _output_from_fit_transform(transformer_df, name, X, df, y)
    except ValueError as e:
        # transformer does not support sparse data
        capitalized_lib = dataframe_lib.capitalize()
        error_message = str(e)
        assert (
            f"{capitalized_lib} output does not support sparse data." in error_message
            or "The transformer outputs a scipy sparse matrix." in error_message
        ), e
        return

    for case in outputs_default:
        _check_generated_dataframe(
            name,
            case,
            index,
            outputs_default[case],
            outputs_df[case],
            is_supported_dataframe,
            create_dataframe,
            assert_frame_equal,
        )


def _check_set_output_transform_pandas_context(name, transformer_orig, context):
    try:
        import pandas as pd
    except ImportError:  # pragma: no cover
        raise SkipTest("pandas is not installed: not checking set output")

    _check_set_output_transform_dataframe(
        name,
        transformer_orig,
        dataframe_lib="pandas",
        is_supported_dataframe=lambda X: isinstance(X, pd.DataFrame),
        create_dataframe=lambda X, columns, index: pd.DataFrame(
            X, columns=columns, copy=False, index=index
        ),
        assert_frame_equal=pd.testing.assert_frame_equal,
        context=context,
    )


def check_set_output_transform_pandas(name, transformer_orig):
    _check_set_output_transform_pandas_context(name, transformer_orig, "local")


def check_global_output_transform_pandas(name, transformer_orig):
    _check_set_output_transform_pandas_context(name, transformer_orig, "global")


def _check_set_output_transform_polars_context(name, transformer_orig, context):
    try:
        import polars as pl
        from polars.testing import assert_frame_equal
    except ImportError:  # pragma: no cover
        raise SkipTest("polars is not installed: not checking set output")

    def create_dataframe(X, columns, index):
        if isinstance(columns, np.ndarray):
            columns = columns.tolist()

        return pl.DataFrame(X, schema=columns, orient="row")

    _check_set_output_transform_dataframe(
        name,
        transformer_orig,
        dataframe_lib="polars",
        is_supported_dataframe=lambda X: isinstance(X, pl.DataFrame),
        create_dataframe=create_dataframe,
        assert_frame_equal=assert_frame_equal,
        context=context,
    )


def check_set_output_transform_polars(name, transformer_orig):
    _check_set_output_transform_polars_context(name, transformer_orig, "local")


def check_global_set_output_transform_polars(name, transformer_orig):
    _check_set_output_transform_polars_context(name, transformer_orig, "global")


@ignore_warnings(category=FutureWarning)
def check_inplace_ensure_writeable(name, estimator_orig):
    """Check that estimators able to do inplace operations can work on read-only
    input data even if a copy is not explicitly requested by the user.

    Make sure that a copy is made and consequently that the input array and its
    writeability are not modified by the estimator.
    """
    rng = np.random.RandomState(0)

    estimator = clone(estimator_orig)
    set_random_state(estimator)

    n_samples = 100

    X, _ = make_blobs(n_samples=n_samples, n_features=3, random_state=rng)
    X = _enforce_estimator_tags_X(estimator, X)

    # These estimators can only work inplace with fortran ordered input
    if name in ("Lasso", "ElasticNet", "MultiTaskElasticNet", "MultiTaskLasso"):
        X = np.asfortranarray(X)

    # Add a missing value for imputers so that transform has to do something
    if hasattr(estimator, "missing_values"):
        X[0, 0] = np.nan

    if is_regressor(estimator):
        y = rng.normal(size=n_samples)
    else:
        y = rng.randint(low=0, high=2, size=n_samples)
    y = _enforce_estimator_tags_y(estimator, y)

    X_copy = X.copy()

    # Make X read-only
    X.setflags(write=False)

    estimator.fit(X, y)

    if hasattr(estimator, "transform"):
        estimator.transform(X)

    assert not X.flags.writeable
    assert_allclose(X, X_copy)


# Dataframe / Feature Names inspection tests
# ==========================================
@ignore_warnings(category=FutureWarning)
def check_n_features_in_after_fitting(name, estimator_orig):
    # Make sure that n_features_in are checked after fitting
    tags = _safe_tags(estimator_orig)

    is_supported_X_types = (
        "2darray" in tags["X_types"] or "categorical" in tags["X_types"]
    )

    if not is_supported_X_types or tags["no_validation"]:
        return

    rng = np.random.RandomState(0)

    estimator = clone(estimator_orig)
    set_random_state(estimator)
    if "warm_start" in estimator.get_params():
        estimator.set_params(warm_start=False)

    n_samples = 10
    X = rng.normal(size=(n_samples, 4))
    X = _enforce_estimator_tags_X(estimator, X)

    if is_regressor(estimator):
        y = rng.normal(size=n_samples)
    else:
        y = rng.randint(low=0, high=2, size=n_samples)
    y = _enforce_estimator_tags_y(estimator, y)

    estimator.fit(X, y)
    assert estimator.n_features_in_ == X.shape[1]

    # check methods will check n_features_in_
    check_methods = [
        "predict",
        "transform",
        "decision_function",
        "predict_proba",
        "score",
    ]
    X_bad = X[:, [1]]

    msg = f"X has 1 features, but \\w+ is expecting {X.shape[1]} features as input"
    for method in check_methods:
        if not hasattr(estimator, method):
            continue

        callable_method = getattr(estimator, method)
        if method == "score":
            callable_method = partial(callable_method, y=y)

        with raises(ValueError, match=msg):
            callable_method(X_bad)

    # partial_fit will check in the second call
    if not hasattr(estimator, "partial_fit"):
        return

    estimator = clone(estimator_orig)
    if is_classifier(estimator):
        estimator.partial_fit(X, y, classes=np.unique(y))
    else:
        estimator.partial_fit(X, y)
    assert estimator.n_features_in_ == X.shape[1]

    with raises(ValueError, match=msg):
        estimator.partial_fit(X_bad, y)


def _check_dataframe_column_names_consistency(name, estimator_orig):
    try:
        import pandas as pd
    except ImportError:
        raise SkipTest(
            "pandas is not installed: not checking column name consistency for pandas"
        )

    tags = _safe_tags(estimator_orig)
    is_supported_X_types = (
        "2darray" in tags["X_types"] or "categorical" in tags["X_types"]
    )

    if not is_supported_X_types or tags["no_validation"]:
        return

    rng = np.random.RandomState(0)

    estimator = clone(estimator_orig)
    set_random_state(estimator)

    X_orig = rng.normal(size=(150, 8))

    X_orig = _enforce_estimator_tags_X(estimator, X_orig)
    n_samples, n_features = X_orig.shape

    names = np.array([f"col_{i}" for i in range(n_features)])
    X = pd.DataFrame(X_orig, columns=names, copy=False)

    if is_regressor(estimator):
        y = rng.normal(size=n_samples)
    else:
        y = rng.randint(low=0, high=2, size=n_samples)
    y = _enforce_estimator_tags_y(estimator, y)

    # Check that calling `fit` does not raise any warnings about feature names.
    with warnings.catch_warnings():
        warnings.filterwarnings(
            "error",
            message="X does not have valid feature names",
            category=UserWarning,
            module="sklearn",
        )
        estimator.fit(X, y)

    if not hasattr(estimator, "feature_names_in_"):
        raise ValueError(
            "Estimator does not have a feature_names_in_ "
            "attribute after fitting with a dataframe"
        )
    assert isinstance(estimator.feature_names_in_, np.ndarray)
    assert estimator.feature_names_in_.dtype == object
    assert_array_equal(estimator.feature_names_in_, names)

    # Only check sklearn estimators for feature_names_in_ in docstring
    module_name = estimator_orig.__module__
    if (
        module_name.startswith("sklearn.")
        and not ("test_" in module_name or module_name.endswith("_testing"))
        and ("feature_names_in_" not in (estimator_orig.__doc__))
    ):
        raise ValueError(
            f"Estimator {name} does not document its feature_names_in_ attribute"
        )

    check_methods = []
    for method in (
        "predict",
        "transform",
        "decision_function",
        "predict_proba",
        "score",
        "score_samples",
        "predict_log_proba",
    ):
        if not hasattr(estimator, method):
            continue

        callable_method = getattr(estimator, method)
        if method == "score":
            callable_method = partial(callable_method, y=y)
        check_methods.append((method, callable_method))

    for _, method in check_methods:
        with warnings.catch_warnings():
            warnings.filterwarnings(
                "error",
                message="X does not have valid feature names",
                category=UserWarning,
                module="sklearn",
            )
            method(X)  # works without UserWarning for valid features

    invalid_names = [
        (names[::-1], "Feature names must be in the same order as they were in fit."),
        (
            [f"another_prefix_{i}" for i in range(n_features)],
            (
                "Feature names unseen at fit time:\n- another_prefix_0\n-"
                " another_prefix_1\n"
            ),
        ),
        (
            names[:3],
            f"Feature names seen at fit time, yet now missing:\n- {min(names[3:])}\n",
        ),
    ]
    params = {
        key: value
        for key, value in estimator.get_params().items()
        if "early_stopping" in key
    }
    early_stopping_enabled = any(value is True for value in params.values())

    for invalid_name, additional_message in invalid_names:
        X_bad = pd.DataFrame(X, columns=invalid_name, copy=False)

        expected_msg = re.escape(
            "The feature names should match those that were passed during fit.\n"
            f"{additional_message}"
        )
        for name, method in check_methods:
            with raises(
                ValueError, match=expected_msg, err_msg=f"{name} did not raise"
            ):
                method(X_bad)

        # partial_fit checks on second call
        # Do not call partial fit if early_stopping is on
        if not hasattr(estimator, "partial_fit") or early_stopping_enabled:
            continue

        estimator = clone(estimator_orig)
        if is_classifier(estimator):
            classes = np.unique(y)
            estimator.partial_fit(X, y, classes=classes)
        else:
            estimator.partial_fit(X, y)

        with raises(ValueError, match=expected_msg):
            estimator.partial_fit(X_bad, y)


def check_pandas_column_name_consistency(name, estimator):
    _set_checking_parameters(estimator)

    # NOTE: When running `check_dataframe_column_names_consistency` on a meta-estimator
    # that delegates validation to a base estimator, the check is testing that the base
    # estimator is checking for column name consistency.
    test_estimator_params = SINGLE_TEST_PARAMS[check_pandas_column_name_consistency]
    if type(estimator) in test_estimator_params:
        estimator.set_params(test_estimator_params[type(estimator)])

    with ignore_warnings(category=(FutureWarning)):
        with warnings.catch_warnings(record=True) as record:
            _check_dataframe_column_names_consistency(name, estimator)
        for warning in record:
            assert "was fitted without feature names" not in str(warning.message)<|MERGE_RESOLUTION|>--- conflicted
+++ resolved
@@ -33,10 +33,7 @@
     make_regression,
 )
 from ..exceptions import DataConversionWarning, NotFittedError, SkipTestWarning
-<<<<<<< HEAD
-=======
 from ..linear_model._base import LinearClassifierMixin
->>>>>>> fed914f0
 from ..metrics import accuracy_score, adjusted_rand_score, f1_score
 from ..metrics.pairwise import linear_kernel, pairwise_distances, rbf_kernel
 from ..model_selection import ShuffleSplit, train_test_split
@@ -61,11 +58,6 @@
 from ._tags import Tags, get_tags
 from ._test_common.instance_generator import (
     CROSS_DECOMPOSITION,
-    _construct_instance,
-    _get_check_estimator_ids,
-)
-from ._test_common.instance_generator import (
-    CROSS_DECOMPOSITION,
     SINGLE_TEST_PARAMS,
     _construct_instance,
     _get_check_estimator_ids,
@@ -95,14 +87,11 @@
     yield check_no_attributes_set_in_init
     yield check_fit_score_takes_y
     yield check_estimators_overwrite_params
-<<<<<<< HEAD
 
 
 def _yield_dataframe_checks(estimator):
     yield check_n_features_in_after_fitting
     yield check_pandas_column_name_consistency
-=======
->>>>>>> fed914f0
 
 
 def _yield_checks(estimator):
@@ -345,11 +334,7 @@
         )
 
 
-<<<<<<< HEAD
 def _yield_all_checks(estimator, dataframe: bool, legacy: bool):
-=======
-def _yield_all_checks(estimator, legacy: bool):
->>>>>>> fed914f0
     name = estimator.__class__.__name__
     tags = get_tags(estimator)
     if not tags.input_tags.two_d_array:
@@ -370,17 +355,12 @@
     for check in _yield_api_checks(estimator):
         yield check
 
-<<<<<<< HEAD
     if dataframe:
         for check in _yield_dataframe_checks(estimator):
             yield check
 
     if not legacy:
         return
-=======
-    if not legacy:
-        return  # pragma: no cover
->>>>>>> fed914f0
 
     for check in _yield_checks(estimator):
         yield check
@@ -471,24 +451,15 @@
     return False, "placeholder reason that will never be used"
 
 
-<<<<<<< HEAD
 def parametrize_with_checks(estimators, *, dataframe: bool = True, legacy: bool = True):
-=======
-def parametrize_with_checks(estimators, *, legacy=True):
->>>>>>> fed914f0
     """Pytest specific decorator for parametrizing estimator checks.
 
     Checks are categorised into the following groups:
 
-<<<<<<< HEAD
-        - API checks: a set of checks to ensure API compatibility with scikit-learn
-        - legacy: a set of checks which gradually will be grouped into other categories
-=======
         - API checks: a set of checks to ensure API compatibility with scikit-learn.
           Refer to https://scikit-learn.org/dev/developers/develop.html a requirement of
           scikit-learn estimators.
         - legacy: a set of checks which gradually will be grouped into other categories.
->>>>>>> fed914f0
 
     The `id` of each check is set to be a pprint version of the estimator
     and the name of the check with its keyword arguments.
@@ -507,21 +478,16 @@
 
         .. versionadded:: 0.24
 
-<<<<<<< HEAD
-    dataframe : bool (default=True)
+    dataframe : bool, default=True
         Whether to included checks related to inspecting feature counts and feature
         names. Theese checks might include `polars` or `pandas` to be installed, and are
         automatically skipped if otherwise.
 
         .. versionadded:: 1.6
 
-    legacy : bool (default=True)
-        Whether to include legacy checks.
-=======
     legacy : bool, default=True
         Whether to include legacy checks. Over time we remove checks from this category
         and move them into their specific category.
->>>>>>> fed914f0
 
         .. versionadded:: 1.6
 
@@ -558,13 +524,9 @@
     def checks_generator():
         for estimator in estimators:
             name = type(estimator).__name__
-<<<<<<< HEAD
             for check in _yield_all_checks(
                 estimator, dataframe=dataframe, legacy=legacy
             ):
-=======
-            for check in _yield_all_checks(estimator, legacy=legacy):
->>>>>>> fed914f0
                 check = partial(check, name)
                 yield _maybe_mark_xfail(estimator, check, pytest)
 
@@ -573,13 +535,9 @@
     )
 
 
-<<<<<<< HEAD
 def check_estimator(
     estimator=None, generate_only=False, *, dataframe: bool = True, legacy: bool = True
 ):
-=======
-def check_estimator(estimator=None, generate_only=False, *, legacy=True):
->>>>>>> fed914f0
     """Check if estimator adheres to scikit-learn conventions.
 
     This function will run an extensive test-suite for input validation,
@@ -600,15 +558,10 @@
 
     Checks are categorised into the following groups:
 
-<<<<<<< HEAD
-        - API checks: a set of checks to ensure API compatibility with scikit-learn
-        - legacy: a set of checks which gradually will be grouped into other categories
-=======
         - API checks: a set of checks to ensure API compatibility with scikit-learn.
           Refer to https://scikit-learn.org/dev/developers/develop.html a requirement of
           scikit-learn estimators.
         - legacy: a set of checks which gradually will be grouped into other categories.
->>>>>>> fed914f0
 
     Parameters
     ----------
@@ -627,21 +580,16 @@
 
         .. versionadded:: 0.22
 
-<<<<<<< HEAD
-    dataframe : bool (default=True)
+    dataframe : bool, default=True
         Whether to included checks related to inspecting feature counts and feature
         names. Theese checks might include `polars` or `pandas` to be installed, and are
         automatically skipped if otherwise.
 
         .. versionadded:: 1.6
 
-    legacy : bool (default=True)
-        Whether to include legacy checks.
-=======
     legacy : bool, default=True
         Whether to include legacy checks. Over time we remove checks from this category
         and move them into their specific category.
->>>>>>> fed914f0
 
         .. versionadded:: 1.6
 
@@ -674,11 +622,7 @@
     name = type(estimator).__name__
 
     def checks_generator():
-<<<<<<< HEAD
         for check in _yield_all_checks(estimator, dataframe=dataframe, legacy=legacy):
-=======
-        for check in _yield_all_checks(estimator, legacy=legacy):
->>>>>>> fed914f0
             check = _maybe_skip(estimator, check)
             yield estimator, partial(check, name)
 
@@ -3896,76 +3840,6 @@
             raise ve
 
 
-<<<<<<< HEAD
-=======
-@ignore_warnings(category=FutureWarning)
-def check_n_features_in_after_fitting(name, estimator_orig):
-    # Make sure that n_features_in are checked after fitting
-    tags = get_tags(estimator_orig)
-
-    is_supported_X_types = tags.input_tags.two_d_array or tags.input_tags.categorical
-
-    if not is_supported_X_types or tags.no_validation:
-        return
-
-    rng = np.random.RandomState(0)
-
-    estimator = clone(estimator_orig)
-    set_random_state(estimator)
-    if "warm_start" in estimator.get_params():
-        estimator.set_params(warm_start=False)
-
-    n_samples = 10
-    X = rng.normal(size=(n_samples, 4))
-    X = _enforce_estimator_tags_X(estimator, X)
-
-    if is_regressor(estimator):
-        y = rng.normal(size=n_samples)
-    else:
-        y = rng.randint(low=0, high=2, size=n_samples)
-    y = _enforce_estimator_tags_y(estimator, y)
-
-    estimator.fit(X, y)
-    assert estimator.n_features_in_ == X.shape[1]
-
-    # check methods will check n_features_in_
-    check_methods = [
-        "predict",
-        "transform",
-        "decision_function",
-        "predict_proba",
-        "score",
-    ]
-    X_bad = X[:, [1]]
-
-    msg = f"X has 1 features, but \\w+ is expecting {X.shape[1]} features as input"
-    for method in check_methods:
-        if not hasattr(estimator, method):
-            continue
-
-        callable_method = getattr(estimator, method)
-        if method == "score":
-            callable_method = partial(callable_method, y=y)
-
-        with raises(ValueError, match=msg):
-            callable_method(X_bad)
-
-    # partial_fit will check in the second call
-    if not hasattr(estimator, "partial_fit"):
-        return
-
-    estimator = clone(estimator_orig)
-    if is_classifier(estimator):
-        estimator.partial_fit(X, y, classes=np.unique(y))
-    else:
-        estimator.partial_fit(X, y)
-    assert estimator.n_features_in_ == X.shape[1]
-
-    with raises(ValueError, match=msg):
-        estimator.partial_fit(X_bad, y)
-
-
->>>>>>> fed914f0
 def check_estimator_get_tags_default_keys(name, estimator_orig):
     # check that if __sklearn_tags__ is implemented, it's an instance of Tags
     estimator = clone(estimator_orig)
@@ -3986,150 +3860,6 @@
     )
 
 
-<<<<<<< HEAD
-=======
-def check_dataframe_column_names_consistency(name, estimator_orig):
-    try:
-        import pandas as pd
-    except ImportError:
-        raise SkipTest(
-            "pandas is not installed: not checking column name consistency for pandas"
-        )
-
-    tags = get_tags(estimator_orig)
-    is_supported_X_types = tags.input_tags.two_d_array or tags.input_tags.categorical
-
-    if not is_supported_X_types or tags.no_validation:
-        return
-
-    rng = np.random.RandomState(0)
-
-    estimator = clone(estimator_orig)
-    set_random_state(estimator)
-
-    X_orig = rng.normal(size=(150, 8))
-
-    X_orig = _enforce_estimator_tags_X(estimator, X_orig)
-    n_samples, n_features = X_orig.shape
-
-    names = np.array([f"col_{i}" for i in range(n_features)])
-    X = pd.DataFrame(X_orig, columns=names, copy=False)
-
-    if is_regressor(estimator):
-        y = rng.normal(size=n_samples)
-    else:
-        y = rng.randint(low=0, high=2, size=n_samples)
-    y = _enforce_estimator_tags_y(estimator, y)
-
-    # Check that calling `fit` does not raise any warnings about feature names.
-    with warnings.catch_warnings():
-        warnings.filterwarnings(
-            "error",
-            message="X does not have valid feature names",
-            category=UserWarning,
-            module="sklearn",
-        )
-        estimator.fit(X, y)
-
-    if not hasattr(estimator, "feature_names_in_"):
-        raise ValueError(
-            "Estimator does not have a feature_names_in_ "
-            "attribute after fitting with a dataframe"
-        )
-    assert isinstance(estimator.feature_names_in_, np.ndarray)
-    assert estimator.feature_names_in_.dtype == object
-    assert_array_equal(estimator.feature_names_in_, names)
-
-    # Only check sklearn estimators for feature_names_in_ in docstring
-    module_name = estimator_orig.__module__
-    if (
-        module_name.startswith("sklearn.")
-        and not ("test_" in module_name or module_name.endswith("_testing"))
-        and ("feature_names_in_" not in (estimator_orig.__doc__))
-    ):
-        raise ValueError(
-            f"Estimator {name} does not document its feature_names_in_ attribute"
-        )
-
-    check_methods = []
-    for method in (
-        "predict",
-        "transform",
-        "decision_function",
-        "predict_proba",
-        "score",
-        "score_samples",
-        "predict_log_proba",
-    ):
-        if not hasattr(estimator, method):
-            continue
-
-        callable_method = getattr(estimator, method)
-        if method == "score":
-            callable_method = partial(callable_method, y=y)
-        check_methods.append((method, callable_method))
-
-    for _, method in check_methods:
-        with warnings.catch_warnings():
-            warnings.filterwarnings(
-                "error",
-                message="X does not have valid feature names",
-                category=UserWarning,
-                module="sklearn",
-            )
-            method(X)  # works without UserWarning for valid features
-
-    invalid_names = [
-        (names[::-1], "Feature names must be in the same order as they were in fit."),
-        (
-            [f"another_prefix_{i}" for i in range(n_features)],
-            (
-                "Feature names unseen at fit time:\n- another_prefix_0\n-"
-                " another_prefix_1\n"
-            ),
-        ),
-        (
-            names[:3],
-            f"Feature names seen at fit time, yet now missing:\n- {min(names[3:])}\n",
-        ),
-    ]
-    params = {
-        key: value
-        for key, value in estimator.get_params().items()
-        if "early_stopping" in key
-    }
-    early_stopping_enabled = any(value is True for value in params.values())
-
-    for invalid_name, additional_message in invalid_names:
-        X_bad = pd.DataFrame(X, columns=invalid_name, copy=False)
-
-        expected_msg = re.escape(
-            "The feature names should match those that were passed during fit.\n"
-            f"{additional_message}"
-        )
-        for name, method in check_methods:
-            with raises(
-                ValueError, match=expected_msg, err_msg=f"{name} did not raise"
-            ):
-                method(X_bad)
-
-        # partial_fit checks on second call
-        # Do not call partial fit if early_stopping is on
-        if not hasattr(estimator, "partial_fit") or early_stopping_enabled:
-            continue
-
-        estimator = clone(estimator_orig)
-        if is_classifier(estimator):
-            classes = np.unique(y)
-            estimator.partial_fit(X, y, classes=classes)
-        else:
-            estimator.partial_fit(X, y)
-
-        with raises(ValueError, match=expected_msg):
-            estimator.partial_fit(X_bad, y)
-
-
->>>>>>> fed914f0
 def check_transformer_get_feature_names_out(name, transformer_orig):
     tags = get_tags(transformer_orig)
     if not tags.input_tags.two_d_array or tags.no_validation:
@@ -4703,13 +4433,11 @@
 @ignore_warnings(category=FutureWarning)
 def check_n_features_in_after_fitting(name, estimator_orig):
     # Make sure that n_features_in are checked after fitting
-    tags = _safe_tags(estimator_orig)
-
-    is_supported_X_types = (
-        "2darray" in tags["X_types"] or "categorical" in tags["X_types"]
-    )
-
-    if not is_supported_X_types or tags["no_validation"]:
+    tags = get_tags(estimator_orig)
+
+    is_supported_X_types = tags.input_tags.two_d_array or tags.input_tags.categorical
+
+    if not is_supported_X_types or tags.no_validation:
         return
 
     rng = np.random.RandomState(0)
@@ -4777,12 +4505,10 @@
             "pandas is not installed: not checking column name consistency for pandas"
         )
 
-    tags = _safe_tags(estimator_orig)
-    is_supported_X_types = (
-        "2darray" in tags["X_types"] or "categorical" in tags["X_types"]
-    )
-
-    if not is_supported_X_types or tags["no_validation"]:
+    tags = get_tags(estimator_orig)
+    is_supported_X_types = tags.input_tags.two_d_array or tags.input_tags.categorical
+
+    if not is_supported_X_types or tags.no_validation:
         return
 
     rng = np.random.RandomState(0)
